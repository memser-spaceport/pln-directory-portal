name: 'Staging Deployment'

on:
  workflow_dispatch:
<<<<<<< HEAD
#   schedule:
#     # run every day at 8 AM
#     - cron: '0 8 * * *'
=======
  # schedule:
    # run every day at 8 AM
    # - cron: '0 8 * * *'
>>>>>>> 3e39769e

jobs:
  check-new-commits-develop:
    runs-on: ubuntu-20.04
    outputs:
      NEW_COMMITS: ${{ steps.check-new-commits.outputs.NEW_COMMITS }}
    steps:
      - name: Checkout code
        uses: actions/checkout@v3
        with:
          fetch-depth: 0

      # - name: Check if there are new commits on `develop` branch
      #   id: check-new-commits
      #   run: echo "NEW_COMMITS=$(git rev-list --count origin/staging..origin/develop)" >> $GITHUB_OUTPUT

  rebase:
    runs-on: ubuntu-20.04
    needs: check-new-commits-develop
    if: needs.check-new-commits-develop.outputs.NEW_COMMITS > 0
    steps:
      - name: Checkout code from the `staging` branch
        uses: actions/checkout@v3
        with:
          ref: staging
          fetch-depth: 0
          token: ${{ secrets.PLN_BOT_TOKEN }}

      - name: Set Git config
        run: |
          git config --local user.email "bot@plnetwork.io"
          git config --local user.name "PLN-Helper"

      - name: Rebase the `staging` branch onto the `develop` branch
        run: |
          git rebase origin/develop
          git push --force<|MERGE_RESOLUTION|>--- conflicted
+++ resolved
@@ -2,15 +2,9 @@
 
 on:
   workflow_dispatch:
-<<<<<<< HEAD
-#   schedule:
-#     # run every day at 8 AM
-#     - cron: '0 8 * * *'
-=======
   # schedule:
     # run every day at 8 AM
     # - cron: '0 8 * * *'
->>>>>>> 3e39769e
 
 jobs:
   check-new-commits-develop:
