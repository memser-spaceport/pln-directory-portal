--- conflicted
+++ resolved
@@ -269,7 +269,6 @@
       try {
         const captchaToken = await executeRecaptcha();
 
-<<<<<<< HEAD
         if (!captchaToken) return;
         let image;
         if (imageChanged) {
@@ -279,16 +278,14 @@
               return response?.data?.image;
             });
         }
-
         const data = {
           participantType: 'TEAM',
-          status: 'PENDING',
-          requesterEmail: formValues.requestorEmail,
+          referenceUid: id,
+          editRequestorEmailId: formValues.requestorEmail,
           newData: { ...formValues, logoUid: image?.uid },
-          captchaToken,
+          captchaToken
         };
-        console.log('team>>>', data);
-        await api.put(`/v1/participants-request`, data).then((response) => {
+        await api.post(`/v1/participants-request`, data).then((response) => {
           setSaveCompleted(true);
         });
       } catch (err) {
@@ -297,22 +294,6 @@
     },
     [executeRecaptcha]
   );
-=======
-      const data = {
-        participantType: 'TEAM',
-        status: 'PENDING',
-        requesterEmail: formValues.requestorEmail,
-        newData: { ...formValues, logoUid: image?.uid },
-      };
-      console.log('team>>>', data);
-      await api.put(`/v1/participants-request/${id}`, data).then((response) => {
-        setSaveCompleted(true);
-      });
-    } catch (err) {
-      console.log('error', err);
-    }
-  }
->>>>>>> 719bcf1a
 
   function handleInputChange(
     event: ChangeEvent<HTMLInputElement | HTMLTextAreaElement>
