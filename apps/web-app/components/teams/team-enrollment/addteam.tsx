--- conflicted
+++ resolved
@@ -250,7 +250,6 @@
     });
   }
 
-<<<<<<< HEAD
   const handleSubmit = useCallback(
     async (e) => {
       e.preventDefault();
@@ -265,18 +264,24 @@
         const captchaToken = await executeRecaptcha();
 
         if (!captchaToken) return;
-        console.log('formValues', formValues);
-        const image = await api
-          .post(`/v1/images`, formValues.logoFile)
-          .then((response) => {
+        let image;
+        if (formValues.logoFile) {
+          const formData = new FormData();
+          formData.append('file', formValues.logoFile);
+          const config = {
+            headers: {
+              'content-type': 'multipart/form-data',
+            },
+          };
+          image = api.post(`/v1/images`, formData, config).then((response) => {
             return response?.data?.image;
           });
-
+        }
         const data = {
           participantType: 'TEAM',
           status: 'PENDING',
           newData: { ...formValues, logoUid: image?.uid },
-          captchaToken,
+          captchaToken
         };
         await api.post(`/v1/participants-request`, data).then((response) => {
           setSaveCompleted(true);
@@ -287,37 +292,6 @@
     },
     [executeRecaptcha]
   );
-=======
-  async function handleSubmit() {
-    formatData();
-    console.log('formValues', formValues);
-    try {
-      let image;
-      if (formValues.logoFile) {
-        const formData = new FormData();
-        formData.append('file', formValues.logoFile);
-        const config = {
-          headers: {
-            'content-type': 'multipart/form-data',
-          },
-        };
-        image = api.post(`/v1/images`, formData, config).then((response) => {
-          return response?.data?.image;
-        });
-      }
-      const data = {
-        participantType: 'TEAM',
-        status: 'PENDING',
-        newData: { ...formValues, logoUid: image?.uid },
-      };
-      await api.post(`/v1/participants-request`, data).then((response) => {
-        setSaveCompleted(true);
-      });
-    } catch (err) {
-      console.log('error', err);
-    }
-  }
->>>>>>> 719bcf1a
 
   function handleInputChange(
     event: ChangeEvent<HTMLInputElement | HTMLTextAreaElement>
