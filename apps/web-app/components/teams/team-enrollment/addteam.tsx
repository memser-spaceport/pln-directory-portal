import {
  Dispatch,
  SetStateAction,
  useState,
  ChangeEvent,
  useEffect,
} from 'react';
import AddTeamStepOne from './addteamstepone';
import AddTeamStepTwo from './addteamsteptwo';
import AddTeamStepThree from './addteamstepthree';
import Modal from '../../layout/navbar/modal/modal';
import FormStepsIndicator from '../../shared/step-indicator/step-indicator';
import {
  fetchMembershipSources,
  fetchFundingStages,
  fetchIndustryTags,
  fetchProtocol,
} from '../../../utils/services/dropdown-service';
import { IFormValues } from '../../../utils/teams.types';
import api from '../../../utils/api';

interface AddTeamModalProps {
  isOpen: boolean;
  setIsModalOpen: Dispatch<SetStateAction<boolean>>;
}

const teamFormSteps = [
  { number: 1, name: 'BASIC' },
  { number: 2, name: 'PROJECT DETAILS' },
  { number: 3, name: 'SOCIAL' },
];

function validateBasicForm(formValues) {
  console.log('formValues>>>>', formValues);
  const errors = [];
  if (!formValues.name) {
    errors.push('Please add Team Name.');
  }
  if (!formValues.shortDescription) {
    errors.push('Please add Description.');
  }
  if (!formValues.longDescription) {
    errors.push('Please add Long Description.');
  }
  if (!formValues.officeHours) {
    errors.push('Please add Office Hours.');
  }
  return errors;
}

function validateProjectDetailForm(formValues) {
  const errors = [];
  if (!formValues.fundingStage) {
    errors.push('Please add Funding Stage');
  }
  if (!formValues.industryTags.length) {
    errors.push('Please add IndustryTags');
  }
  return errors;
}

function validateSocialForm(formValues) {
  console.log('validateSocialForm>>>', formValues);
  const errors = [];
  if (!formValues.contactMethod) {
    errors.push('Please add Preferred method of contact');
  }
  if (!formValues.website) {
    errors.push('Please add website');
  }
  return errors;
}

function validateForm(formValues, formStep) {
  let errors = [];

  switch (formStep) {
    case 1:
      errors = validateBasicForm(formValues);
      return errors;
    case 2:
      errors = validateProjectDetailForm(formValues);
      return errors;
    case 3:
      errors = validateSocialForm(formValues);
      return errors;
  }
}

function handleNextClick(formValues, formStep, setFormStep, setErrors) {
  const errors = validateForm(formValues, formStep);
  console.log('errors>>>>', errors);
  if (errors?.length > 0) {
    setErrors(errors);
    return false;
  }
  setFormStep(++formStep);
  setErrors(errors);
  return true;
}

function getSubmitOrNextButton(
  formValues,
  formStep,
  setFormStep,
  handleSubmit,
  setErrors
) {
  const buttonClassName =
    'shadow-special-button-default hover:shadow-on-hover focus:shadow-special-button-focus inline-flex w-full justify-center rounded-full bg-gradient-to-r from-[#427DFF] to-[#44D5BB] px-6 py-2 text-base font-semibold leading-6 text-white outline-none hover:from-[#1A61FF] hover:to-[#2CC3A8]';
  const submitOrNextButton =
    formStep === 3 ? (
      <button className={buttonClassName} onClick={handleSubmit}>
        Add to Network
      </button>
    ) : (
      <button
        className={buttonClassName}
        onClick={() =>
          handleNextClick(formValues, formStep, setFormStep, setErrors)
        }
      >
        Next
      </button>
    );
  return submitOrNextButton;
}

function getCancelOrBackButton(formStep, handleModalClose, setFormStep) {
  const cancelorBackButton =
    formStep === 1 ? (
      <button
        className="on-focus leading-3.5 text-md mr-2 mb-2 rounded-full border border-slate-300 px-5 py-3 text-left font-medium last:mr-0 focus-within:rounded-full hover:border-slate-400 focus:rounded-full focus-visible:rounded-full"
        onClick={() => handleModalClose()}
      >
        Cancel
      </button>
    ) : (
      <button
        className="on-focus leading-3.5 text-md mr-2 mb-2 rounded-full border border-slate-300 px-5 py-3 text-left font-medium last:mr-0 focus-within:rounded-full hover:border-slate-400 focus:rounded-full focus-visible:rounded-full"
        onClick={() => setFormStep(--formStep)}
      >
        Back
      </button>
    );
  return cancelorBackButton;
}

export function AddTeamModal({ isOpen, setIsModalOpen }: AddTeamModalProps) {
  const [formStep, setFormStep] = useState<number>(1);
  const [errors, setErrors] = useState([]);
  const [imageUrl, setImageUrl] = useState<string>();
  const [saveCompleted, setSaveCompleted] = useState<boolean>(false);
  const [dropDownValues, setDropDownValues] = useState({});
  const [formValues, setFormValues] = useState<IFormValues>({
    name: '',
    logoUid: '',
    logoFile: null,
    shortDescription: '',
    longDescription: '',
    technologies: [],
    fundingStage: {},
    membershipSource: [],
    industryTags: [],
    contactMethod: '',
    website: '',
    linkedinHandler: '',
    twitterHandle: '',
    blog: '',
    officeHours: '',
  });

  useEffect(() => {
    if (isOpen) {
      Promise.all([
        fetchMembershipSources(),
        fetchFundingStages(),
        fetchIndustryTags(),
        fetchProtocol(),
      ])
        .then((data) =>
          setDropDownValues({
            membershipSources: data[0],
            fundingStages: data[1],
            industryTags: data[2],
            protocol: data[3],
          })
        )
        .catch((e) => console.error(e));
    }
  }, [isOpen]);

  function resetState() {
    setFormStep(1);
    setErrors([]);
    setDropDownValues({});
    setSaveCompleted(false);
    setFormValues({
      name: '',
      logoUid: '',
      logoFile: null,
      shortDescription: '',
      longDescription: '',
      technologies: [],
      fundingStage: {},
      membershipSource: [],
      industryTags: [],
      contactMethod: '',
      website: '',
      linkedinHandler: '',
      twitterHandle: '',
      blog: '',
      officeHours: '',
    });
  }

  function handleModalClose() {
    resetState();
    setIsModalOpen(false);
  }

  function formatData() {
    const formattedTags = formValues.industryTags.map((item) => {
      return { uid: item?.value, title: item?.label };
    });
    const formattedMembershipSource = formValues.membershipSource.map(
      (item) => {
        return { uid: item?.value, title: item?.label };
      }
    );
    const formattedtechnologies = formValues.technologies.map((item) => {
      return { uid: item?.value, title: item?.label };
    });

    const formattedFundingStage = {
      uid: formValues.fundingStage?.value,
      title: formValues.fundingStage?.label,
    };

    setFormValues({
      ...formValues,
      fundingStage: formattedFundingStage,
      industryTags: formattedTags,
      membershipSource: formattedMembershipSource,
      technologies: formattedtechnologies,
    });
  }

  async function handleSubmit() {
    formatData();
    console.log('formValues', formValues);
    try {
<<<<<<< HEAD
      console.log('formValues', formValues);
      let image;
      if (formValues.logoFile) {
        image = await api
          .post(`/v1/images`, formValues.logoFile)
          .then((response) => {
            return response?.data?.image;
          });
      }

=======
      let image;
      if (formValues.logoFile) {
        const formData = new FormData();
        formData.append('file', formValues.logoFile);
        const config = {
          headers: {
            'content-type': 'multipart/form-data',
          },
        };
        image = api.post(`/v1/images`, formData, config).then((response) => {
          return response?.data?.image;
        });
      }
>>>>>>> 719bcf1a
      const data = {
        participantType: 'TEAM',
        status: 'PENDING',
        newData: { ...formValues, logoUid: image?.uid },
      };
      await api.post(`/v1/participants-request`, data).then((response) => {
        setSaveCompleted(true);
      });
    } catch (err) {
      console.log('error', err);
    }
  }

  function handleInputChange(
    event: ChangeEvent<HTMLInputElement | HTMLTextAreaElement>
  ) {
    const { name, value } = event.target;
    setFormValues({ ...formValues, [name]: value });
  }

  const handleImageChange = (file: File) => {
    const reader = new FileReader();
    reader.readAsDataURL(file);
    reader.onload = () => setImageUrl(reader.result as string);
    setFormValues({ ...formValues, logoFile: file });
  };

  function handleDropDownChange(selectedOption, name) {
    setFormValues({ ...formValues, [name]: selectedOption });
  }

  function getFormStep() {
    switch (formStep) {
      case 1:
        return (
          <AddTeamStepOne
            formValues={formValues}
            handleInputChange={handleInputChange}
            handleDropDownChange={handleDropDownChange}
            handleImageChange={handleImageChange}
            imageUrl={imageUrl}
          />
        );
      case 2:
        return (
          <AddTeamStepTwo
            formValues={formValues}
            dropDownValues={dropDownValues}
            handleInputChange={handleInputChange}
            handleDropDownChange={handleDropDownChange}
          />
        );
      case 3:
        return (
          <AddTeamStepThree
            formValues={formValues}
            handleInputChange={handleInputChange}
            handleDropDownChange={handleDropDownChange}
          />
        );
      default:
        return (
          <AddTeamStepOne
            formValues={formValues}
            handleInputChange={handleInputChange}
            handleDropDownChange={handleDropDownChange}
          />
        );
    }
  }

  return (
    <>
      <Modal
        isOpen={isOpen}
        onClose={handleModalClose}
        enableFooter={false}
        image="/assets/images/join_as_a_member.jpg"
      >
        {saveCompleted ? (
          <div>
            <span className="text-lg">Thank you for submitting</span>
            <span className="text-md">
              Our team will review your request shortly & get back
            </span>
            <div>
              <button
                className="shadow-special-button-default hover:shadow-on-hover focus:shadow-special-button-focus inline-flex w-full justify-center rounded-full bg-gradient-to-r from-[#427DFF] to-[#44D5BB] px-6 py-2 text-base font-semibold leading-6 text-white outline-none hover:from-[#1A61FF] hover:to-[#2CC3A8]"
                onClick={() => handleModalClose()}
              >
                Return to home
              </button>
            </div>
          </div>
        ) : (
          <div>
            <FormStepsIndicator formStep={formStep} steps={teamFormSteps} />
            {errors?.length > 0 && (
              <div className="w-full rounded-lg bg-white p-5 ">
                <ul className="list-inside list-disc space-y-1 text-xs text-red-500">
                  {errors.map((item, index) => (
                    <li key={index}>{item}</li>
                  ))}
                </ul>
              </div>
            )}
            <div className="px-3">{getFormStep()}</div>
            <div className="footerdiv flow-root w-full px-8 ">
              <div className="float-left m-2">
                {getCancelOrBackButton(formStep, handleModalClose, setFormStep)}
              </div>
              <div className="float-right m-2">
                {getSubmitOrNextButton(
                  formValues,
                  formStep,
                  setFormStep,
                  handleSubmit,
                  setErrors
                )}
              </div>
            </div>
          </div>
        )}
      </Modal>
    </>
  );
}<|MERGE_RESOLUTION|>--- conflicted
+++ resolved
@@ -250,18 +250,6 @@
     formatData();
     console.log('formValues', formValues);
     try {
-<<<<<<< HEAD
-      console.log('formValues', formValues);
-      let image;
-      if (formValues.logoFile) {
-        image = await api
-          .post(`/v1/images`, formValues.logoFile)
-          .then((response) => {
-            return response?.data?.image;
-          });
-      }
-
-=======
       let image;
       if (formValues.logoFile) {
         const formData = new FormData();
@@ -275,7 +263,6 @@
           return response?.data?.image;
         });
       }
->>>>>>> 719bcf1a
       const data = {
         participantType: 'TEAM',
         status: 'PENDING',
