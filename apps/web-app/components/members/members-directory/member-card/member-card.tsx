--- conflicted
+++ resolved
@@ -5,12 +5,9 @@
 import { DirectoryCard } from '../../../shared/directory/directory-card/directory-card';
 import { DirectoryCardFooter } from '../../../shared/directory/directory-card/directory-card-footer';
 import { DirectoryCardHeader } from '../../../shared/directory/directory-card/directory-card-header';
-<<<<<<< HEAD
 import useAppAnalytics from 'apps/web-app/hooks/shared/use-app-analytics';
 
-=======
 import { ReactComponent as BriefCase } from '../../../../public/assets/images/icons/mdi_briefcase-check.svg';
->>>>>>> 7647c976
 
 interface MemberCardProps {
   isGrid?: boolean;
@@ -18,16 +15,12 @@
   loggedInMember: any;
 }
 
-<<<<<<< HEAD
 export function MemberCard({
   isGrid = true,
   member,
   loggedInMember,
 }: MemberCardProps) {
-=======
-export function MemberCard({ isGrid = true, member }: MemberCardProps) {
   const isOpenToWorkEnabled = process.env.NEXT_PUBLIC_ENABLE_OPEN_TO_WORK;
->>>>>>> 7647c976
   const router = useRouter();
   const backLink = encodeURIComponent(router.asPath);
   const mainTeam = member.mainTeam;
