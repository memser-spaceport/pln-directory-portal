--- conflicted
+++ resolved
@@ -10,7 +10,6 @@
 import { authenticate } from '../../../../utils/services/auth';
 
 export function MemberProfileDetails({
-<<<<<<< HEAD
   member,
   userInfo,
 }: {
@@ -22,7 +21,8 @@
     email,
     twitter,
     discordHandle,
-    githubHandle
+    githubHandle,
+    linkedinHandle,
   } = member;
   const loginAsUserCode = FATHOM_EVENTS.directory.loginAsUser;
   const router = useRouter();
@@ -37,15 +37,6 @@
     }
   };
 
-=======
-  skills,
-  email,
-  twitter,
-  discordHandle,
-  githubHandle,
-  linkedinHandle,
-}: IMember) {
->>>>>>> 7647c976
   return (
     <>
       <div className="mt-6">
