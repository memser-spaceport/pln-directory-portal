--- conflicted
+++ resolved
@@ -43,7 +43,7 @@
           </span>
         )}
       </h3>
-<<<<<<< HEAD
+
       {repositories.length > 0 ? (
         <div className="max-h-96 overflow-y-auto rounded-xl shadow-[0px_0px_2px_rgba(15,23,42,0.16),0px_2px_2px_rgba(15,23,42,0.04)] focus-within:outline-none focus:outline-none focus-visible:outline-none">
           {displayRepos.map((project, i) => {
@@ -63,22 +63,6 @@
         <MemberEmptyProject userInfo={userInfo} member={member} />
       )}
 
-=======
-      <div className="max-h-96 overflow-y-auto rounded-xl shadow-[0px_0px_2px_rgba(15,23,42,0.16),0px_2px_2px_rgba(15,23,42,0.04)] focus-within:outline-none focus:outline-none focus-visible:outline-none">
-        {displayRepos?.map((project, i) => {
-          return (
-            <ProfileProjectCard
-              key={`${id}.${project.name}`}
-              url={project.url}
-              // imageUrl={project?.url}
-              avatarIcon={project_icon}
-              name={project.name}
-              description={project.description}
-            />
-          );
-        })}
-      </div>
->>>>>>> 700d26be
       {/* <div className="flex pt-2">
         <div>
           <InformationCircleIcon />
