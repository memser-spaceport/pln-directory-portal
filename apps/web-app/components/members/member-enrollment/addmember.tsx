import {
  Dispatch,
  SetStateAction,
  useState,
  useEffect,
  ChangeEvent,
  useCallback,
} from 'react';
import moment from 'moment';
import AddMemberBasicForm from './addmemberbasicform';
import AddMemberSkillForm from './addmemberskillform';
import AddMemberSocialForm from './addmembersocialform';
import FormStepsIndicator from '../../shared/step-indicator/step-indicator';
import { IFormValues } from '../../../utils/members.types';
import Modal from '../../layout/navbar/modal/modal';
import {
  fetchSkills,
  fetchTeams,
} from '../../../utils/services/dropdown-service';

import api from '../../../utils/api';
import { useGoogleReCaptcha } from 'react-google-recaptcha-v3';

interface AddMemberModalProps {
  isOpen: boolean;
  setIsModalOpen: Dispatch<SetStateAction<boolean>>;
}

const steps = [
  { number: 1, name: 'BASIC' },
  { number: 2, name: 'SKILL' },
  { number: 3, name: 'SOCIAL' },
];

function validateBasicForm(formValues) {
  const errors = [];
  const emailRE =
    /^(([^<>()[\]\\.,;:\s@"]+(\.[^<>()[\]\\.,;:\s@"]+)*)|.(".+"))@((\[[0-9]{1,3}\.[0-9]{1,3}\.[0-9]{1,3}\.[0-9]{1,3}\])|(([a-zA-Z\-0-9]+\.)+[a-zA-Z]{2,}))$/;
  if (!formValues.name) {
    errors.push('Name is a mandatory.');
  }
  if (!formValues.email || !formValues.email?.match(emailRE)) {
    errors.push('Email is mandatory.');
  }
  return errors;
}

function validateSkillForm(formValues) {
  const errors = [];
  if (!formValues.teamAndRoles.length) {
    errors.push('Please add your Team and Role details');
  } else {
    const missingValues = formValues.teamAndRoles.filter(
      (item) => item.teamUid == '' || item.role == ''
    );
    if (missingValues.length) {
      errors.push('Team or Role value is missing');
    }
  }
  return errors;
}

function validateForm(formValues, formStep) {
  let errors = [];

  switch (formStep) {
    case 1:
      errors = validateBasicForm(formValues);
      return errors;
    case 2:
      errors = validateSkillForm(formValues);
      return errors;
  }
}

function handleNextClick(formValues, formStep, setFormStep, setErrors) {
  const errors = validateForm(formValues, formStep);
  if (errors?.length > 0) {
    setErrors(errors);
    return false;
  }
  setFormStep(++formStep);
  setErrors(errors);
  return true;
}

function getSubmitOrNextButton(
  formValues,
  formStep,
  setFormStep,
  handleSubmit,
  setErrors
) {
  const buttonClassName =
    'shadow-special-button-default hover:shadow-on-hover focus:shadow-special-button-focus inline-flex w-full justify-center rounded-full bg-gradient-to-r from-[#427DFF] to-[#44D5BB] px-6 py-2 text-base font-semibold leading-6 text-white outline-none hover:from-[#1A61FF] hover:to-[#2CC3A8]';
  const submitOrNextButton =
    formStep === 3 ? (
      <button className={buttonClassName} onClick={handleSubmit}>
        Add to Network
      </button>
    ) : (
      <button
        className={buttonClassName}
        onClick={() =>
          handleNextClick(formValues, formStep, setFormStep, setErrors)
        }
      >
        Next
      </button>
    );
  return submitOrNextButton;
}

function getCancelOrBackButton(formStep, handleModalClose, setFormStep) {
  const cancelorBackButton =
    formStep === 1 ? (
      <button
        className="on-focus leading-3.5 text-md mr-2 mb-2 rounded-full border border-slate-300 px-5 py-3 text-left font-medium last:mr-0 focus-within:rounded-full hover:border-slate-400 focus:rounded-full focus-visible:rounded-full"
        onClick={() => handleModalClose()}
      >
        Cancel
      </button>
    ) : (
      <button
        className="on-focus leading-3.5 text-md mr-2 mb-2 rounded-full border border-slate-300 px-5 py-3 text-left font-medium last:mr-0 focus-within:rounded-full hover:border-slate-400 focus:rounded-full focus-visible:rounded-full"
        onClick={() => setFormStep(--formStep)}
      >
        Back
      </button>
    );
  return cancelorBackButton;
}

export function AddMemberModal({
  isOpen,
  setIsModalOpen,
}: AddMemberModalProps) {
  const [formStep, setFormStep] = useState<number>(1);
  const [errors, setErrors] = useState([]);
  const [dropDownValues, setDropDownValues] = useState({});
  const [imageUrl, setImageUrl] = useState<string>();
  const [saveCompleted, setSaveCompleted] = useState<boolean>(false);
  const [formValues, setFormValues] = useState<IFormValues>({
    name: '',
    email: '',
    imageUid: '',
    imageFile: null,
    plnStartDate: moment(new Date()).format('DD/MM/YYYY'),
    city: '',
    region: '',
    country: '',
    linkedinURL: '',
    discordHandler: '',
    twitterHandler: '',
    githubHandler: '',
    officeHours: '',
    comments: '',
    teamAndRoles: [],
    skills: [],
  });

  const { executeRecaptcha } = useGoogleReCaptcha();

  useEffect(() => {
    if (isOpen) {
      Promise.all([fetchSkills(), fetchTeams()])
        .then((allData) =>
          setDropDownValues({ skillValues: allData[0], teamNames: allData[1] })
        )
        .catch((e) => console.error(e));
    }
  }, [isOpen]);

  function resetState() {
    setFormStep(1);
    setErrors([]);
    setDropDownValues({});
    setSaveCompleted(false);
    setImageUrl('');
    setFormValues({
      name: '',
      email: '',
      imageUid: '',
      imageFile: null,
      plnStartDate: moment(new Date()).format('DD/MM/YYYY'),
      city: '',
      region: '',
      country: '',
      linkedinURL: '',
      discordHandler: '',
      twitterHandler: '',
      githubHandler: '',
      officeHours: '',
      comments: '',
      teamAndRoles: [],
      skills: [],
    });
  }

  function handleModalClose() {
    resetState();
    setIsModalOpen(false);
  }

  function formatData() {
    const formattedTeamAndRoles = formValues.teamAndRoles.map((item) => {
      delete item.rowId;
      return item;
    });
    const skills = formValues.skills.map((item) => {
      return { uid: item?.value, title: item?.label };
    });
    setFormValues({
      ...formValues,
      skills: skills,
      teamAndRoles: formattedTeamAndRoles,
    });
  }

<<<<<<< HEAD
  const handleSubmit = useCallback(
    async (e) => {
      e.preventDefault();
      formatData();
      if (!executeRecaptcha) {
        console.log('Execute recaptcha not yet available');
        return;
      }
      try {
        const captchaToken = await executeRecaptcha();
=======
  async function handleSubmit() {
    formatData();
    try {
      let image;
      if (formValues.imageFile) {
        const formData = new FormData();
        formData.append('file', formValues.imageFile);
        const config = {
          headers: {
            'content-type': 'multipart/form-data',
          },
        };
        image = api.post(`/v1/images`, formData, config).then((response) => {
          return response?.data?.image;
        });
      }
>>>>>>> 719bcf1a

        if (!captchaToken) return;
        const image = await api
          .post(`/v1/images`, formValues.imageFile)
          .then((response) => {
            return response?.data?.image;
          });

        const data = {
          participantType: 'MEMBER',
          status: 'PENDING',
          newData: { ...formValues, imageUid: image?.uid },
          captchaToken,
        };
        await api.post(`/v1/participants-request`, data).then((response) => {
          console.log('response', response);
          setSaveCompleted(true);
        });
      } catch (err) {
        console.log('error', err);
      }
    },
    [executeRecaptcha]
  );

  function handleAddNewRole() {
    const newRoles = formValues.teamAndRoles;
    const counter =
      newRoles.length == 0
        ? 1
        : Math.max(...newRoles.map((item) => item.rowId + 1));
    newRoles.push({ teamUid: '', teamTitle: '', role: '', rowId: counter });
    setFormValues({ ...formValues, teamAndRoles: newRoles });
  }

  function updateParentTeamValue(teamUid, teamTitle, rowId) {
    const newTeamAndRoles = formValues.teamAndRoles;
    const index = newTeamAndRoles.findIndex((item) => item.rowId == rowId);
    newTeamAndRoles[index].teamUid = teamUid;
    newTeamAndRoles[index].teamTitle = teamTitle;
    setFormValues({ ...formValues, teamAndRoles: newTeamAndRoles });
  }

  function updateParentRoleValue(role, rowId) {
    const newTeamAndRoles = formValues.teamAndRoles;
    const index = newTeamAndRoles.findIndex((item) => item.rowId == rowId);
    newTeamAndRoles[index].role = role;
    setFormValues({ ...formValues, teamAndRoles: newTeamAndRoles });
  }

  function handleInputChange(
    event: ChangeEvent<HTMLInputElement | HTMLTextAreaElement>
  ) {
    const { name, value } = event.target;
    setFormValues({ ...formValues, [name]: value });
  }

  function handleDropDownChange(selectedOption, name) {
    setFormValues({ ...formValues, [name]: selectedOption });
  }

  const handleImageChange = (file: File) => {
    const reader = new FileReader();
    reader.readAsDataURL(file);
    reader.onload = () => setImageUrl(reader.result as string);
    setFormValues({ ...formValues, imageFile: file });
  };

  function handleDeleteRolesRow(rowId) {
    const newRoles = formValues.teamAndRoles.filter(
      (item) => item.rowId != rowId
    );
    setFormValues({ ...formValues, teamAndRoles: newRoles });
  }

  function getFormWithStep() {
    switch (formStep) {
      case 1:
        return (
          <AddMemberBasicForm
            formValues={formValues}
            onChange={handleInputChange}
            handleImageChange={handleImageChange}
            imageUrl={imageUrl}
          />
        );
      case 2:
        return (
          <AddMemberSkillForm
            formValues={formValues}
            dropDownValues={dropDownValues}
            handleDropDownChange={handleDropDownChange}
            handleAddNewRole={handleAddNewRole}
            updateParentTeamValue={updateParentTeamValue}
            updateParentRoleValue={updateParentRoleValue}
            handleDeleteRolesRow={handleDeleteRolesRow}
            onChange={handleInputChange}
          />
        );
      case 3:
        return (
          <AddMemberSocialForm
            formValues={formValues}
            onChange={handleInputChange}
          />
        );
      default:
        return (
          <AddMemberBasicForm
            formValues={formValues}
            onChange={handleInputChange}
          />
        );
    }
  }

  return (
    <>
      <Modal
        isOpen={isOpen}
        onClose={() => handleModalClose()}
        enableFooter={false}
        image="/assets/images/join_as_a_member.jpg"
      >
        {saveCompleted ? (
          <div>
            <div className="mb-3 text-center text-2xl font-bold">
              Thank you for submitting
            </div>
            <div className="text-md mb-3 text-center">
              Our team will review your request shortly & get back
            </div>
            <div className="text-center">
              <button
                className="shadow-special-button-default hover:shadow-on-hover focus:shadow-special-button-focus mb-5 inline-flex rounded-full bg-gradient-to-r from-[#427DFF] to-[#44D5BB] px-6 py-2 text-base font-semibold leading-6 text-white outline-none hover:from-[#1A61FF] hover:to-[#2CC3A8]"
                onClick={() => handleModalClose()}
              >
                Return to home
              </button>
            </div>
          </div>
        ) : (
          <div className="">
            <FormStepsIndicator formStep={formStep} steps={steps} />
            {errors?.length > 0 && (
              <div className="w-full rounded-lg bg-white p-5 ">
                <ul className="list-inside list-disc space-y-1 text-xs text-red-500">
                  {errors.map((item, index) => (
                    <li key={index}>{item}</li>
                  ))}
                </ul>
              </div>
            )}
            <div className="px-3">{getFormWithStep()}</div>
            <div
              className={`footerdiv flow-root w-full px-8 formStep${formStep}`}
            >
              <div className="float-left">
                {getCancelOrBackButton(formStep, handleModalClose, setFormStep)}
              </div>
              <div className="float-right">
                {getSubmitOrNextButton(
                  formValues,
                  formStep,
                  setFormStep,
                  handleSubmit,
                  setErrors
                )}
              </div>
            </div>
          </div>
        )}
      </Modal>
    </>
  );
}<|MERGE_RESOLUTION|>--- conflicted
+++ resolved
@@ -217,48 +217,37 @@
     });
   }
 
-<<<<<<< HEAD
   const handleSubmit = useCallback(
     async (e) => {
       e.preventDefault();
-      formatData();
       if (!executeRecaptcha) {
         console.log('Execute recaptcha not yet available');
         return;
       }
+      formatData();
       try {
         const captchaToken = await executeRecaptcha();
-=======
-  async function handleSubmit() {
-    formatData();
-    try {
-      let image;
-      if (formValues.imageFile) {
-        const formData = new FormData();
-        formData.append('file', formValues.imageFile);
-        const config = {
-          headers: {
-            'content-type': 'multipart/form-data',
-          },
-        };
-        image = api.post(`/v1/images`, formData, config).then((response) => {
-          return response?.data?.image;
-        });
-      }
->>>>>>> 719bcf1a
 
         if (!captchaToken) return;
-        const image = await api
-          .post(`/v1/images`, formValues.imageFile)
-          .then((response) => {
+        let image;
+        if (formValues.imageFile) {
+          const formData = new FormData();
+          formData.append('file', formValues.imageFile);
+          const config = {
+            headers: {
+              'content-type': 'multipart/form-data',
+            },
+          };
+          image = api.post(`/v1/images`, formData, config).then((response) => {
             return response?.data?.image;
           });
+        }
 
         const data = {
           participantType: 'MEMBER',
           status: 'PENDING',
           newData: { ...formValues, imageUid: image?.uid },
-          captchaToken,
+          captchaToken
         };
         await api.post(`/v1/participants-request`, data).then((response) => {
           console.log('response', response);
