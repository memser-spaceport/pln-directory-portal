import {
  Dispatch,
  SetStateAction,
  useState,
  useEffect,
  ChangeEvent,
} from 'react';
import moment from 'moment';
import AddMemberBasicForm from './addmemberbasicform';
import AddMemberSkillForm from './addmemberskillform';
import AddMemberSocialForm from './addmembersocialform';
import FormStepsIndicator from '../../shared/step-indicator/step-indicator';
import { IFormValues } from '../../../utils/members.types';
import Modal from '../../layout/navbar/modal/modal';
import {
  fetchSkills,
  fetchTeams,
} from '../../../utils/services/dropdown-service';

import api from '../../../utils/api';

interface AddMemberModalProps {
  isOpen: boolean;
  setIsModalOpen: Dispatch<SetStateAction<boolean>>;
}

const steps = [
  { number: 1, name: 'BASIC' },
  { number: 2, name: 'SKILL' },
  { number: 3, name: 'SOCIAL' },
];

function validateBasicForm(formValues) {
  const errors = [];
  const emailRE =
    /^(([^<>()[\]\\.,;:\s@"]+(\.[^<>()[\]\\.,;:\s@"]+)*)|.(".+"))@((\[[0-9]{1,3}\.[0-9]{1,3}\.[0-9]{1,3}\.[0-9]{1,3}\])|(([a-zA-Z\-0-9]+\.)+[a-zA-Z]{2,}))$/;
  if (!formValues.name) {
    errors.push('Name is a mandatory.');
  }
  if (!formValues.email || !formValues.email?.match(emailRE)) {
    errors.push('Email is mandatory.');
  }
  return errors;
}

function validateSkillForm(formValues) {
  const errors = [];
  if (!formValues.teamAndRoles.length) {
    errors.push('Please add your Team and Role details');
  } else {
    const missingValues = formValues.teamAndRoles.filter(
      (item) => item.teamUid == '' || item.role == ''
    );
    if (missingValues.length) {
      errors.push('Team or Role value is missing');
    }
  }
  return errors;
}

function validateForm(formValues, formStep) {
  let errors = [];

  switch (formStep) {
    case 1:
      errors = validateBasicForm(formValues);
      return errors;
    case 2:
      errors = validateSkillForm(formValues);
      return errors;
  }
}

function handleNextClick(formValues, formStep, setFormStep, setErrors) {
  const errors = validateForm(formValues, formStep);
  if (errors?.length > 0) {
    setErrors(errors);
    return false;
  }
  setFormStep(++formStep);
  setErrors(errors);
  return true;
}

function getSubmitOrNextButton(
  formValues,
  formStep,
  setFormStep,
  handleSubmit,
  setErrors
) {
  const buttonClassName =
    'shadow-special-button-default hover:shadow-on-hover focus:shadow-special-button-focus inline-flex w-full justify-center rounded-full bg-gradient-to-r from-[#427DFF] to-[#44D5BB] px-6 py-2 text-base font-semibold leading-6 text-white outline-none hover:from-[#1A61FF] hover:to-[#2CC3A8]';
  const submitOrNextButton =
    formStep === 3 ? (
      <button className={buttonClassName} onClick={handleSubmit}>
        Add to Network
      </button>
    ) : (
      <button
        className={buttonClassName}
        onClick={() =>
          handleNextClick(formValues, formStep, setFormStep, setErrors)
        }
      >
        Next
      </button>
    );
  return submitOrNextButton;
}

function getCancelOrBackButton(formStep, handleModalClose, setFormStep) {
  const cancelorBackButton =
    formStep === 1 ? (
      <button
        className="on-focus leading-3.5 text-md mr-2 mb-2 rounded-full border border-slate-300 px-5 py-3 text-left font-medium last:mr-0 focus-within:rounded-full hover:border-slate-400 focus:rounded-full focus-visible:rounded-full"
        onClick={() => handleModalClose()}
      >
        Cancel
      </button>
    ) : (
      <button
        className="on-focus leading-3.5 text-md mr-2 mb-2 rounded-full border border-slate-300 px-5 py-3 text-left font-medium last:mr-0 focus-within:rounded-full hover:border-slate-400 focus:rounded-full focus-visible:rounded-full"
        onClick={() => setFormStep(--formStep)}
      >
        Back
      </button>
    );
  return cancelorBackButton;
}

export function AddMemberModal({
  isOpen,
  setIsModalOpen,
}: AddMemberModalProps) {
  const [formStep, setFormStep] = useState<number>(1);
  const [errors, setErrors] = useState([]);
  const [dropDownValues, setDropDownValues] = useState({});
  const [imageUrl, setImageUrl] = useState<string>();
  const [saveCompleted, setSaveCompleted] = useState<boolean>(false);
  const [formValues, setFormValues] = useState<IFormValues>({
    name: '',
    email: '',
    imageUid: '',
    imageFile: null,
    plnStartDate: moment(new Date()).format('DD/MM/YYYY'),
    city: '',
    region: '',
    country: '',
    linkedinURL: '',
    discordHandler: '',
    twitterHandler: '',
    githubHandler: '',
    officeHours: '',
    comments: '',
    teamAndRoles: [],
    skills: [],
  });

  useEffect(() => {
    if (isOpen) {
      Promise.all([fetchSkills(), fetchTeams()])
        .then((allData) =>
          setDropDownValues({ skillValues: allData[0], teamNames: allData[1] })
        )
        .catch((e) => console.error(e));
    }
  }, [isOpen]);

  function resetState() {
    setFormStep(1);
    setErrors([]);
    setDropDownValues({});
    setSaveCompleted(false);
    setImageUrl('');
    setFormValues({
      name: '',
      email: '',
      imageUid: '',
      imageFile: null,
      plnStartDate: moment(new Date()).format('DD/MM/YYYY'),
      city: '',
      region: '',
      country: '',
      linkedinURL: '',
      discordHandler: '',
      twitterHandler: '',
      githubHandler: '',
      officeHours: '',
      comments: '',
      teamAndRoles: [],
      skills: [],
    });
  }

  function handleModalClose() {
    resetState();
    setIsModalOpen(false);
  }

  function formatData() {
    const formattedTeamAndRoles = formValues.teamAndRoles.map((item) => {
      delete item.rowId;
      return item;
    });
    const skills = formValues.skills.map((item) => {
      return { uid: item?.value, title: item?.label };
    });
    setFormValues({
      ...formValues,
      skills: skills,
      teamAndRoles: formattedTeamAndRoles,
    });
  }

  async function handleSubmit() {
    formatData();
    try {
      let image;
      if (formValues.imageFile) {
<<<<<<< HEAD
        image = await api
          .post(`/v1/images`, formValues.imageFile)
          .then((response) => {
            return response?.data?.image;
          });
=======
        const formData = new FormData();
        formData.append('file', formValues.imageFile);
        const config = {
          headers: {
            'content-type': 'multipart/form-data',
          },
        };
        image = api.post(`/v1/images`, formData, config).then((response) => {
          return response?.data?.image;
        });
>>>>>>> 719bcf1a
      }

      const data = {
        participantType: 'MEMBER',
        status: 'PENDING',
        newData: { ...formValues, imageUid: image?.uid },
      };
      await api.post(`/v1/participants-request`, data).then((response) => {
        console.log('response', response);
        setSaveCompleted(true);
      });
    } catch (err) {
      console.log('error', err);
    }
  }

  function handleAddNewRole() {
    const newRoles = formValues.teamAndRoles;
    const counter =
      newRoles.length == 0
        ? 1
        : Math.max(...newRoles.map((item) => item.rowId + 1));
    newRoles.push({ teamUid: '', teamTitle: '', role: '', rowId: counter });
    setFormValues({ ...formValues, teamAndRoles: newRoles });
  }

  function updateParentTeamValue(teamUid, teamTitle, rowId) {
    const newTeamAndRoles = formValues.teamAndRoles;
    const index = newTeamAndRoles.findIndex((item) => item.rowId == rowId);
    newTeamAndRoles[index].teamUid = teamUid;
    newTeamAndRoles[index].teamTitle = teamTitle;
    setFormValues({ ...formValues, teamAndRoles: newTeamAndRoles });
  }

  function updateParentRoleValue(role, rowId) {
    const newTeamAndRoles = formValues.teamAndRoles;
    const index = newTeamAndRoles.findIndex((item) => item.rowId == rowId);
    newTeamAndRoles[index].role = role;
    setFormValues({ ...formValues, teamAndRoles: newTeamAndRoles });
  }

  function handleInputChange(
    event: ChangeEvent<HTMLInputElement | HTMLTextAreaElement>
  ) {
    const { name, value } = event.target;
    setFormValues({ ...formValues, [name]: value });
  }

  function handleDropDownChange(selectedOption, name) {
    setFormValues({ ...formValues, [name]: selectedOption });
  }

  const handleImageChange = (file: File) => {
    const reader = new FileReader();
    reader.readAsDataURL(file);
    reader.onload = () => setImageUrl(reader.result as string);
    setFormValues({ ...formValues, imageFile: file });
  };

  function handleDeleteRolesRow(rowId) {
    const newRoles = formValues.teamAndRoles.filter(
      (item) => item.rowId != rowId
    );
    setFormValues({ ...formValues, teamAndRoles: newRoles });
  }

  function getFormWithStep() {
    switch (formStep) {
      case 1:
        return (
          <AddMemberBasicForm
            formValues={formValues}
            onChange={handleInputChange}
            handleImageChange={handleImageChange}
            imageUrl={imageUrl}
          />
        );
      case 2:
        return (
          <AddMemberSkillForm
            formValues={formValues}
            dropDownValues={dropDownValues}
            handleDropDownChange={handleDropDownChange}
            handleAddNewRole={handleAddNewRole}
            updateParentTeamValue={updateParentTeamValue}
            updateParentRoleValue={updateParentRoleValue}
            handleDeleteRolesRow={handleDeleteRolesRow}
            onChange={handleInputChange}
          />
        );
      case 3:
        return (
          <AddMemberSocialForm
            formValues={formValues}
            onChange={handleInputChange}
          />
        );
      default:
        return (
          <AddMemberBasicForm
            formValues={formValues}
            onChange={handleInputChange}
          />
        );
    }
  }

  return (
    <>
      <Modal
        isOpen={isOpen}
        onClose={() => handleModalClose()}
        enableFooter={false}
        image="/assets/images/join_as_a_member.jpg"
      >
        {saveCompleted ? (
          <div>
            <div className="mb-3 text-center text-2xl font-bold">
              Thank you for submitting
            </div>
            <div className="text-md mb-3 text-center">
              Our team will review your request shortly & get back
            </div>
            <div className="text-center">
              <button
                className="shadow-special-button-default hover:shadow-on-hover focus:shadow-special-button-focus mb-5 inline-flex rounded-full bg-gradient-to-r from-[#427DFF] to-[#44D5BB] px-6 py-2 text-base font-semibold leading-6 text-white outline-none hover:from-[#1A61FF] hover:to-[#2CC3A8]"
                onClick={() => handleModalClose()}
              >
                Return to home
              </button>
            </div>
          </div>
        ) : (
          <div className="">
            <FormStepsIndicator formStep={formStep} steps={steps} />
            {errors?.length > 0 && (
              <div className="w-full rounded-lg bg-white p-5 ">
                <ul className="list-inside list-disc space-y-1 text-xs text-red-500">
                  {errors.map((item, index) => (
                    <li key={index}>{item}</li>
                  ))}
                </ul>
              </div>
            )}
            <div className="px-3">{getFormWithStep()}</div>
            <div
              className={`footerdiv flow-root w-full px-8 formStep${formStep}`}
            >
              <div className="float-left">
                {getCancelOrBackButton(formStep, handleModalClose, setFormStep)}
              </div>
              <div className="float-right">
                {getSubmitOrNextButton(
                  formValues,
                  formStep,
                  setFormStep,
                  handleSubmit,
                  setErrors
                )}
              </div>
            </div>
          </div>
        )}
      </Modal>
    </>
  );
}<|MERGE_RESOLUTION|>--- conflicted
+++ resolved
@@ -218,13 +218,6 @@
     try {
       let image;
       if (formValues.imageFile) {
-<<<<<<< HEAD
-        image = await api
-          .post(`/v1/images`, formValues.imageFile)
-          .then((response) => {
-            return response?.data?.image;
-          });
-=======
         const formData = new FormData();
         formData.append('file', formValues.imageFile);
         const config = {
@@ -235,7 +228,6 @@
         image = api.post(`/v1/images`, formData, config).then((response) => {
           return response?.data?.image;
         });
->>>>>>> 719bcf1a
       }
 
       const data = {
