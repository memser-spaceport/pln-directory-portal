import {
  Dispatch,
  SetStateAction,
  useState,
  useEffect,
  ChangeEvent,
  useCallback,
  Fragment,
  useRef,
} from 'react';
import { useRouter } from 'next/router';
import AddMemberBasicForm from './addmemberbasicform';
import AddMemberSkillForm from './addmemberskillform';
import AddMemberSocialForm from './addmembersocialform';
import { ValidationErrorMessages } from '../../../components/shared/account-setttings/validation-error-message';
import { RequestPending } from '../../shared/request-pending/request-pending';
import { IFormValues } from '../../../utils/members.types';
import Modal from '../../layout/navbar/modal/modal';
import {
  fetchSkills,
  fetchTeams,
} from '../../../utils/services/dropdown-service';
import { fetchMember } from '../../../utils/services/members';
import { InputField } from '@protocol-labs-network/ui';
import api from '../../../utils/api';
import { ENROLLMENT_TYPE } from '../../../constants';
import { ReactComponent as TextImage } from '/public/assets/images/edit-member.svg';
import { LoadingIndicator } from '../../shared/loading-indicator/loading-indicator';
import { requestPendingCheck } from '../../../utils/services/members';
import { toast } from 'react-toastify';
// import { useGoogleReCaptcha } from 'react-google-recaptcha-v3';
import Cookies from 'js-cookie';
interface EditMemberModalProps {
  isOpen: boolean;
  setIsModalOpen: Dispatch<SetStateAction<boolean>>;
  id: string;
  isProfileSettings?: boolean;
}

function validateBasicForm(formValues, imageUrl, isProfileSettings) {
  const errors = [];
  const emailRE =
    /^(([^<>()[\]\\.,;:\s@"]+(\.[^<>()[\]\\.,;:\s@"]+)*)|.(".+"))@((\[[0-9]{1,3}\.[0-9]{1,3}\.[0-9]{1,3}\.[0-9]{1,3}\])|(([a-zA-Z\-0-9]+\.)+[a-zA-Z]{2,}))$/;
  if (!formValues.name.trim()) {
    errors.push('Please add your Name');
  }
  if (!formValues.email.trim() || !formValues.email?.match(emailRE)) {
    errors.push('Please add valid Email');
  }
  if (!imageUrl) {
    errors.push('Please upload a profile image');
  }
<<<<<<< HEAD
  if (!isProfileSettings) {
    if (
      !formValues.requestorEmail?.trim() ||
      !formValues.requestorEmail?.match(emailRE)
    ) {
      errors.push('Please add valid Requestor Email.');
    }
=======
  if (
    !formValues.requestorEmail?.trim() ||
    !formValues.requestorEmail?.match(emailRE)
  ) {
    errors.push('Please add a valid Requestor Email');
>>>>>>> 7e575e3b
  }
  return errors;
}

function validateSkillForm(formValues) {
  const errors = [];
  if (!formValues.teamAndRoles.length) {
    errors.push('Please add your Team and Role details');
  } else {
    const missingValues = formValues.teamAndRoles.filter(
      (item) => item.teamUid == '' || item.role == ''
    );
    if (missingValues.length) {
      errors.push('Please add missing Team(s)/Role(s)');
    }
  }
  if (!formValues.skills.length) {
    errors.push('Please add your skill details');
  }
  return errors;
}

function validateForm(formValues, imageUrl, isProfileSettings) {
  let errors = [];
  const basicFormErrors = validateBasicForm(
    formValues,
    imageUrl,
    isProfileSettings
  );
  if (basicFormErrors.length) {
    errors = [...errors, ...basicFormErrors];
  }
  const skillFormErrors = validateSkillForm(formValues);
  if (skillFormErrors.length) {
    errors = [...errors, ...skillFormErrors];
  }
  return {
    basicFormErrors,
    skillFormErrors,
    errors
  };
}

function getSubmitOrNextButton(handleSubmit, isProcessing) {
  const buttonClassName =
    'shadow-special-button-default hover:shadow-on-hover focus:shadow-special-button-focus inline-flex w-full justify-center rounded-full bg-gradient-to-r from-[#427DFF] to-[#44D5BB] px-6 py-2 text-base font-semibold leading-6 text-white outline-none hover:from-[#1A61FF] hover:to-[#2CC3A8]';
  const submitOrNextButton = (
    <button
      className={buttonClassName}
      disabled={isProcessing}
      onClick={handleSubmit}
    >
      Request Changes
    </button>
  );
  return submitOrNextButton;
}

function getCancelOrBackButton(handleModalClose) {
  const cancelorBackButton = (
    <button
      className="on-focus leading-3.5 text-md mb-2 mr-2 rounded-full border border-slate-300 px-5 py-3 text-left font-medium last:mr-0 focus-within:rounded-full hover:border-slate-400 focus:rounded-full focus-visible:rounded-full"
      onClick={() => handleModalClose()}
    >
      Cancel
    </button>
  );
  return cancelorBackButton;
}

function getResetButton(handleReset) {
  const resetButton = (
    <button
      className="hadow-special-button-default hover:shadow-on-hover focus:shadow-special-button-focus inline-flex w-full justify-center rounded-full px-6 py-2 text-base font-semibold leading-6 text-[#156FF7] outline outline-1 outline-[#156FF7] hover:outline-2"
      onClick={() => handleReset()}
    >
      Reset
    </button>
  );
  return resetButton;
}

export function EditMemberModal({
  isOpen,
  setIsModalOpen,
  id,
  isProfileSettings = false,
}: EditMemberModalProps) {
  const [openTab, setOpenTab] = useState(1);
  const [errors, setErrors] = useState([]);
  const [isErrorPopupOpen, setIsErrorPopupOpen] = useState(false);
  const [basicErrors, setBasicErrors] = useState([]);
  const [skillErrors, setSkillErrors] = useState([]);
  const [dropDownValues, setDropDownValues] = useState({});
  const [imageUrl, setImageUrl] = useState<string>();
  // const [emailExists, setEmailExists] = useState<boolean>(false);
  const [imageChanged, setImageChanged] = useState<boolean>(false);
  const [isProcessing, setIsProcessing] = useState<boolean>(false);
  const [saveCompleted, setSaveCompleted] = useState<boolean>(false);
  const [formValues, setFormValues] = useState<IFormValues>({
    name: '',
    email: '',
    openForWork: false,
    requestorEmail: '',
    imageUid: '',
    imageFile: null,
    plnStartDate: new Date().toLocaleDateString('af-ZA'),
    city: '',
    region: '',
    country: '',
    linkedinHandler: '',
    discordHandler: '',
    twitterHandler: '',
    githubHandler: '',
    officeHours: '',
    comments: '',
    teamAndRoles: [{ teamUid: '', teamTitle: '', role: '', rowId: 1 }],
    skills: [],
  });
  const [isPendingRequestModalOpen, setIsPendingRequestModalOpen] =
    useState(false);
  const router = useRouter();

  const divRef = useRef<HTMLDivElement>(null);

  // const { executeRecaptcha } = useGoogleReCaptcha();

  useEffect(() => {
    if (isOpen || isProfileSettings) {
      Promise.all([fetchMember(id), fetchSkills(), fetchTeams()])
        .then((data) => {
          const member = data[0];
          let counter = 1;
          const teamAndRoles =
            member.teamMemberRoles?.length &&
            member.teamMemberRoles.map((item) => {
              return {
                role: item.role,
                teamUid: item?.team?.uid,
                teamTitle: item?.team?.name,
                rowId: counter++,
              };
            });
          const formValues = {
            name: member.name,
            email: member.email,
            openForWork: member.openForWork ?? false,
            imageUid: member.imageUid,
            imageFile: null,
            plnStartDate: new Date(member.plnStartDate).toLocaleDateString(
              'af-ZA'
            ),
            city: member.location?.city,
            region: member.location?.region,
            country: member.location?.country,
            linkedinHandler: member.linkedinHandler,
            discordHandler: member.discordHandler,
            twitterHandler: member.twitterHandler,
            githubHandler: member.githubHandler,
            officeHours: member.officeHours,
            comments: '',
            teamAndRoles: teamAndRoles || [
              { teamUid: '', teamTitle: '', role: '', rowId: 1 },
            ],
            skills: member.skills?.map((item) => {
              return { value: item.uid, label: item.title };
            }),
          };
          // set requestor email
          const userInfoFromCookie = Cookies.get('userInfo');
          if(userInfoFromCookie) {
            const parsedUserInfo = JSON.parse(userInfoFromCookie);
            formValues['requestorEmail'] = parsedUserInfo.email;
          }

          setImageUrl(member.image?.url ?? '');
          setFormValues(formValues);
          setDropDownValues({ skillValues: data[1], teamNames: data[2] });
        })
        .catch((err) => {
          toast(err?.message);
          console.log('error', err);
        });
    }
  }, [isOpen, id]);

  function handleReset(){
    if (isProfileSettings) {
      setErrors([]);
      setBasicErrors([]);
      setSkillErrors([]);
      Promise.all([fetchMember(id), fetchSkills(), fetchTeams()])
        .then((data) => {
          const member = data[0];
          let counter = 1;
          const teamAndRoles =
            member.teamMemberRoles?.length &&
            member.teamMemberRoles.map((team) => {
              const teamName =
                data[2]?.filter((item) => item.value == team.teamUid)?.[0]
                  ?.label ?? '';
              return {
                role: team.role,
                teamUid: team.teamUid,
                teamTitle: teamName,
                rowId: counter++,
              };
            });
          const formValues = {
            name: member.name,
            email: member.email,
            imageUid: member.imageUid,
            imageFile: null,
            plnStartDate: new Date(member.plnStartDate).toLocaleDateString(
              'af-ZA'
            ),
            city: member.location?.city,
            region: member.location?.region,
            country: member.location?.country,
            linkedinHandler: member.linkedinHandler,
            discordHandler: member.discordHandler,
            twitterHandler: member.twitterHandler,
            githubHandler: member.githubHandler,
            officeHours: member.officeHours,
            comments: '',
            teamAndRoles: teamAndRoles || [
              { teamUid: '', teamTitle: '', role: '', rowId: 1 },
            ],
            skills: member.skills?.map((item) => {
              return { value: item.uid, label: item.title };
            }),
          };
          // set requestor email
          const userInfoFromCookie = Cookies.get('userInfo');
          if(userInfoFromCookie) {
            const parsedUserInfo = JSON.parse(userInfoFromCookie);
            formValues['requestorEmail'] = parsedUserInfo.email;
          }

          setImageUrl(member.image?.url ?? '');
          setFormValues(formValues);
          setDropDownValues({ skillValues: data[1], teamNames: data[2] });
        })
        .catch((err) => {
          toast(err?.message);
          console.log('error', err);
        });
    }
  }

  function resetState() {
    setErrors([]);
    setBasicErrors([]);
    setSkillErrors([]);
    setDropDownValues({});
    setImageChanged(false);
    setSaveCompleted(false);
    setIsProcessing(false);
    setImageUrl('');
    setFormValues({
      name: '',
      email: '',
      requestorEmail: '',
      imageUid: '',
      imageFile: null,
      plnStartDate: new Date().toLocaleDateString('af-ZA'),
      city: '',
      region: '',
      country: '',
      linkedinHandler: '',
      discordHandler: '',
      twitterHandler: '',
      githubHandler: '',
      officeHours: '',
      comments: '',
      teamAndRoles: [],
      skills: [],
    });
  }

  function handleModalClose() {
    if (
      typeof document !== 'undefined' &&
      document.getElementsByClassName('grecaptcha-badge').length
    ) {
      document
        .getElementsByClassName('grecaptcha-badge')[0]
        .classList.remove('width-full');
    }
    resetState();
    setIsModalOpen(false);
  }

  function returnToHome() {
    router.push('/directory/teams');
  }

  function formatData() {
    const formattedTeamAndRoles = formValues.teamAndRoles.map((item) => {
      delete item.rowId;
      return item;
    });
    const skills = formValues.skills.map((item) => {
      return { uid: item?.value, title: item?.label };
    });
    const formattedData = {
      ...formValues,
      name: formValues.name.trim(),
      email: formValues.email.trim(),
      city: formValues.city?.trim(),
      region: formValues.region?.trim(),
      country: formValues.country?.trim(),
      linkedinHandler: formValues.linkedinHandler?.trim(),
      discordHandler: formValues.discordHandler?.trim(),
      twitterHandler: formValues.twitterHandler?.trim(),
      githubHandler: formValues.githubHandler?.trim(),
      officeHours: formValues.officeHours?.trim(),
      comments: formValues.comments?.trim(),
      plnStartDate: new Date(formValues.plnStartDate)?.toISOString(),
      skills: skills,
      teamAndRoles: formattedTeamAndRoles,
    };
    return formattedData;
  }

  const handleSubmit = useCallback(
    async (e) => {
      e.preventDefault();
      setErrors([]);
      const { basicFormErrors, skillFormErrors, errors } = validateForm(formValues, imageUrl, isProfileSettings);
      // if (!executeRecaptcha) {
      //   console.log('Execute recaptcha not yet available');
      //   return;
      // }
      if (errors?.length > 0) {
        const element1 = divRef.current;
        if (element1) {
          element1.scrollTo({ top: 0, behavior: 'smooth' });
          // element1.scrollTop = 0;
        }
        setErrors(errors);
        setBasicErrors(basicFormErrors);
        setSkillErrors(skillFormErrors);
        setIsErrorPopupOpen(true);
        return false;
      }
      const values = formatData();
      try {
        // const captchaToken = await executeRecaptcha();

        // if (!captchaToken) return;
        let image;
        setIsProcessing(true);
        if (imageChanged) {
          const formData = new FormData();
          formData.append('file', values.imageFile);
          const config = {
            headers: {
              'contentsetIsProcessing-type': 'multipart/form-data',
            },
          };
          image = await api
            .post(`/v1/images`, formData, config)
            .then((response) => {
              return response?.data?.image;
            });
        }

        delete values?.imageFile;
        //delete values?.requestorEmail;

        const data = {
          participantType: ENROLLMENT_TYPE.MEMBER,
          referenceUid: id,
          requesterEmailId: isProfileSettings
            ? values.email
            : values.requestorEmail,
          uniqueIdentifier: values.email,
          newData: {
            ...values,
            imageUid: image?.uid ?? values.imageUid,
            imageUrl: image?.url ?? imageUrl,
          },
          // captchaToken,
        };
        if (isProfileSettings) {
          const res = await requestPendingCheck(values.email);
          if (res?.isRequestPending) {
            setIsPendingRequestModalOpen(true);
            return false;
          }
        }
        await api.post(`/v1/participants-request`, data, {
          headers: {
            'Authorization': `Bearer ${Cookies.get('authToken')}`
          }
        }).then((response) => {
          setSaveCompleted(true);
        });
      } catch (err) {
        toast(err?.message);
        console.log('error', err);
      } finally {
        setIsProcessing(false);
      }
    },
    // [executeRecaptcha, formValues, imageUrl, imageChanged]
    [formValues, imageUrl, imageChanged]
  );

  function handleAddNewRole() {
    const newRoles = formValues.teamAndRoles;
    const counter =
      newRoles.length == 0
        ? 1
        : Math.max(...newRoles.map((item) => item.rowId + 1));
    newRoles.push({ teamUid: '', teamTitle: '', role: '', rowId: counter });
    setFormValues({ ...formValues, teamAndRoles: newRoles });
  }

  function updateParentTeamValue(teamUid, teamTitle, rowId) {
    const newTeamAndRoles = formValues.teamAndRoles;
    const index = newTeamAndRoles.findIndex((item) => item.rowId == rowId);
    newTeamAndRoles[index].teamUid = teamUid;
    newTeamAndRoles[index].teamTitle = teamTitle;
    setFormValues({ ...formValues, teamAndRoles: newTeamAndRoles });
  }

  function updateParentRoleValue(role, rowId) {
    const newTeamAndRoles = formValues.teamAndRoles;
    const index = newTeamAndRoles.findIndex((item) => item.rowId == rowId);
    newTeamAndRoles[index].role = role;
    setFormValues({ ...formValues, teamAndRoles: newTeamAndRoles });
  }

  function handleInputChange(
    event: ChangeEvent<HTMLInputElement | HTMLTextAreaElement>
  ) {
    const { name, value } = event.target;
    setFormValues({ ...formValues, [name]: value });
  }

  function handleDropDownChange(selectedOption, name) {
    setFormValues({ ...formValues, [name]: selectedOption });
  }

  const handleImageChange = (file: File) => {
    const reader = new FileReader();
    reader.readAsDataURL(file);
    reader.onload = () => setImageUrl(reader.result as string);
    setFormValues({ ...formValues, imageFile: file });
    setImageChanged(true);
  };

  function handleDeleteRolesRow(rowId) {
    const newRoles = formValues.teamAndRoles.filter(
      (item) => item.rowId != rowId
    );
    setFormValues({ ...formValues, teamAndRoles: newRoles });
  }

  return (
    <>
    {isProcessing && (
        <div
          className={`pointer-events-none fixed inset-0 z-[3000] flex items-center justify-center bg-gray-500 bg-opacity-50`}
        >
          <LoadingIndicator />
        </div>
      )}
      {isProfileSettings ? (
        <div className="h-full w-full">
          <div className="mx-auto mb-40 h-full w-2/4 px-5">
            <h1 className="text-2xl font-bold">Profile Settings</h1>
            {!saveCompleted && (
              <div className="mt-3 flex h-10 w-full w-3/5  justify-start text-slate-400">
                <button
                  className={`w-1/4 border-b-4 border-transparent text-base font-medium ${
                    openTab == 1 ? 'border-b-[#156FF7] text-[#156FF7]' : ''
                  } ${ basicErrors?.length > 0 && openTab == 1 ? 'border-b-[#DD2C5A] text-[#DD2C5A]': basicErrors?.length > 0? 'text-[#DD2C5A]' : ''}`}
                  onClick={() => setOpenTab(1)}
                >
                  {' '}
                  Basic{' '}
                </button>
                <button
                  className={`w-1/4 border-b-4 border-transparent text-base font-medium ${
                    openTab == 2 ? 'border-b-[#156FF7] text-[#156FF7]' : ''
                  } ${ skillErrors?.length > 0 && openTab == 2 ? 'border-b-[#DD2C5A] text-[#DD2C5A]': skillErrors?.length > 0? 'text-[#DD2C5A]' : ''}`}
                  onClick={() => setOpenTab(2)}
                >
                  {' '}
                  Skills
                </button>
                <button
                  className={`w-1/4 border-b-4 border-transparent text-base font-medium ${
                    openTab == 3 ? 'border-b-[#156FF7] text-[#156FF7]' : ''
                  }`}
                  onClick={() => setOpenTab(3)}
                >
                  {' '}
                  Social{' '}
                </button>
              </div>
            )}
            <div className="mt-3 w-full rounded-md border bg-white  px-6 py-10">
              {saveCompleted ? (
                <div>
                  <div className="mb-3 text-center text-2xl font-bold">
                    Thank you for submitting
                  </div>
                  <div className="text-md mb-3 text-center">
                    Our team will review your request shortly & get back
                  </div>
                  <div className="text-center">
                    <button
                      className="shadow-special-button-default hover:shadow-on-hover focus:shadow-special-button-focus mb-5 inline-flex rounded-full bg-gradient-to-r from-[#427DFF] to-[#44D5BB] px-6 py-2 text-base font-semibold leading-6 text-white outline-none hover:from-[#1A61FF] hover:to-[#2CC3A8]"
                      onClick={() => returnToHome()}
                    >
                      Return to home
                    </button>
                  </div>
                </div>
              ) : (
                <Fragment>
                  <div className={openTab === 1 ? 'block' : 'hidden'}>
                    <AddMemberBasicForm
                      formValues={formValues}
                      onChange={handleInputChange}
                      handleImageChange={handleImageChange}
                      imageUrl={imageUrl}
                      isEditMode={true}
                    />
                  </div>
                  <div className={openTab === 2 ? 'block' : 'hidden'}>
                    <AddMemberSkillForm
                      formValues={formValues}
                      dropDownValues={dropDownValues}
                      handleDropDownChange={handleDropDownChange}
                      handleAddNewRole={handleAddNewRole}
                      updateParentTeamValue={updateParentTeamValue}
                      updateParentRoleValue={updateParentRoleValue}
                      handleDeleteRolesRow={handleDeleteRolesRow}
                      onChange={handleInputChange}
                    />
                  </div>
                  <div className={openTab === 3 ? 'block' : 'hidden'}>
                    <AddMemberSocialForm
                      formValues={formValues}
                      onChange={handleInputChange}
                    />
                  </div>
                </Fragment>
              )}
            </div>
          </div>
          {!saveCompleted && (
            <div className="footerdiv fixed bottom-0 w-full bg-white px-8">
              <div className="float-right">
                {getSubmitOrNextButton(handleSubmit, isProcessing)}
              </div>
              <div className="float-right mx-5">
								{getResetButton(()=>{
								   handleReset()
								})}
							</div>
            </div>
          )}
          <RequestPending
            isOpen={isPendingRequestModalOpen}
            setIsModalOpen={setIsPendingRequestModalOpen}
          />
          <ValidationErrorMessages
            isOpen={isErrorPopupOpen}
            setIsModalOpen={() => {setIsErrorPopupOpen(false)}}
            errors={{
              basic: basicErrors,
              skills: skillErrors
            }}
          />
        </div>
      ) : (
        <Modal
          isOpen={isOpen}
          onClose={() => handleModalClose()}
          enableFooter={false}
          image={<TextImage />}
        modalRef={divRef}
        >
          {saveCompleted ? (
            <div>
              <div className="mb-3 text-center text-2xl font-bold">
                Thank you for submitting
              </div>
              <div className="text-md mb-3 text-center">
                Our team will review your request shortly & get back
              </div>
              <div className="text-center">
                <button
                  className="shadow-special-button-default hover:shadow-on-hover focus:shadow-special-button-focus mb-5 inline-flex rounded-full bg-gradient-to-r from-[#427DFF] to-[#44D5BB] px-6 py-2 text-base font-semibold leading-6 text-white outline-none hover:from-[#1A61FF] hover:to-[#2CC3A8]"
                  onClick={() => handleModalClose()}
                >
                  Return to home
                </button>
              </div>
            </div>
          ) : (
            <div className='px-5'>
              <div className="px-8">
                <span className="font-size-14 text-sm">
                  Please fill out only the fields you would like to change for
                  this member. If there is something you want to change that is
                  not available, please leave a detailed explanation in
                  &quot;Additional Notes&quot;. If you don&apos;t want to change
                  a field, leave it blank.
                </span>
              </div>
              {errors?.length > 0 && (
                <div className="w-full rounded-lg bg-white p-5 ">
                  <ul className="list-inside list-disc space-y-1 text-xs text-red-500">
                    {errors.map((item, index) => (
                      <li key={index}>{item}</li>
                    ))}
                  </ul>
                </div>
              )}
              <div className="inputfield px-8 pb-10 pt-4">
                <InputField
                  required
                  name="requestorEmail"
                  type="email"
                  label="Requestor Email"
                  value={formValues?.requestorEmail}
                  onChange={handleInputChange}
                  placeholder="Enter your email address"
                  className="custom-grey custom-outline-none border"
                />
              </div>
              <div className="overflow-y-auto px-11">
                <AddMemberBasicForm
                  formValues={formValues}
                  onChange={handleInputChange}
                  handleImageChange={handleImageChange}
                  imageUrl={imageUrl}
                  isEditMode={true}
                  // emailExists={emailExists}
                />
                <AddMemberSkillForm
                  formValues={formValues}
                  dropDownValues={dropDownValues}
                  handleDropDownChange={handleDropDownChange}
                  handleAddNewRole={handleAddNewRole}
                  updateParentTeamValue={updateParentTeamValue}
                  updateParentRoleValue={updateParentRoleValue}
                  handleDeleteRolesRow={handleDeleteRolesRow}
                  onChange={handleInputChange}
                />
                <AddMemberSocialForm
                  formValues={formValues}
                  onChange={handleInputChange}
                />
              </div>
              <div className="footerdiv flow-root w-full px-8">
                <div className="float-left">
                  {getCancelOrBackButton(handleModalClose)}
                </div>
                <div className="float-right">
                  {getSubmitOrNextButton(handleSubmit, isProcessing)}
                </div>
              </div>
            </div>
          )}
        </Modal>
      )}
    </>
  );
}<|MERGE_RESOLUTION|>--- conflicted
+++ resolved
@@ -50,7 +50,6 @@
   if (!imageUrl) {
     errors.push('Please upload a profile image');
   }
-<<<<<<< HEAD
   if (!isProfileSettings) {
     if (
       !formValues.requestorEmail?.trim() ||
@@ -58,13 +57,6 @@
     ) {
       errors.push('Please add valid Requestor Email.');
     }
-=======
-  if (
-    !formValues.requestorEmail?.trim() ||
-    !formValues.requestorEmail?.match(emailRE)
-  ) {
-    errors.push('Please add a valid Requestor Email');
->>>>>>> 7e575e3b
   }
   return errors;
 }
@@ -200,11 +192,14 @@
           let counter = 1;
           const teamAndRoles =
             member.teamMemberRoles?.length &&
-            member.teamMemberRoles.map((item) => {
+            member.teamMemberRoles.map((team) => {
+              const teamName =
+                data[2]?.filter((item) => item.value == team.teamUid)?.[0]
+                  ?.label ?? '';
               return {
-                role: item.role,
-                teamUid: item?.team?.uid,
-                teamTitle: item?.team?.name,
+                role: team.role,
+                teamUid: team.teamUid,
+                teamTitle: teamName,
                 rowId: counter++,
               };
             });
@@ -262,14 +257,11 @@
           let counter = 1;
           const teamAndRoles =
             member.teamMemberRoles?.length &&
-            member.teamMemberRoles.map((team) => {
-              const teamName =
-                data[2]?.filter((item) => item.value == team.teamUid)?.[0]
-                  ?.label ?? '';
+            member.teamMemberRoles.map((item) => {
               return {
-                role: team.role,
-                teamUid: team.teamUid,
-                teamTitle: teamName,
+                role: item.role,
+                teamUid: item?.team?.uid,
+                teamTitle: item?.team?.name,
                 rowId: counter++,
               };
             });
