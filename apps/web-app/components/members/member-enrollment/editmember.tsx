--- conflicted
+++ resolved
@@ -5,11 +5,8 @@
   useEffect,
   ChangeEvent,
   useCallback,
-<<<<<<< HEAD
   Fragment,
-=======
   useRef,
->>>>>>> 3dc22f24
 } from 'react';
 import { useRouter } from 'next/router';
 import AddMemberBasicForm from './addmemberbasicform';
@@ -28,11 +25,8 @@
 import { ENROLLMENT_TYPE } from '../../../constants';
 import { ReactComponent as TextImage } from '/public/assets/images/edit-member.svg';
 import { LoadingIndicator } from '../../shared/loading-indicator/loading-indicator';
-<<<<<<< HEAD
 import { requestPendingCheck } from '../../../utils/services/members';
-=======
 import { toast } from 'react-toastify';
->>>>>>> 3dc22f24
 // import { useGoogleReCaptcha } from 'react-google-recaptcha-v3';
 import Cookies from 'js-cookie';
 interface EditMemberModalProps {
@@ -450,7 +444,13 @@
 
   return (
     <>
-<<<<<<< HEAD
+    {isProcessing && (
+        <div
+          className={`pointer-events-none fixed inset-0 z-[3000] flex items-center justify-center bg-gray-500 bg-opacity-50`}
+        >
+          <LoadingIndicator />
+        </div>
+      )}
       {isProfileSettings ? (
         <div className="h-full w-full">
           <div className="mx-auto mb-40 h-full w-2/4 px-5">
@@ -543,37 +543,6 @@
                   </div>
                 </Fragment>
               )}
-=======
-      {isProcessing && (
-        <div
-          className={`pointer-events-none fixed inset-0 z-[3000] flex items-center justify-center bg-gray-500 bg-opacity-50`}
-        >
-          <LoadingIndicator />
-        </div>
-      )}
-      <Modal
-        isOpen={isOpen}
-        onClose={() => handleModalClose()}
-        enableFooter={false}
-        image={<TextImage />}
-        modalRef={divRef}
-      >
-        {saveCompleted ? (
-          <div>
-            <div className="mb-3 text-center text-2xl font-bold">
-              Thank you for submitting
-            </div>
-            <div className="text-md mb-3 text-center">
-              Our team will review your request shortly & get back
-            </div>
-            <div className="text-center">
-              <button
-                className="shadow-special-button-default hover:shadow-on-hover focus:shadow-special-button-focus mb-5 inline-flex rounded-full bg-gradient-to-r from-[#427DFF] to-[#44D5BB] px-6 py-2 text-base font-semibold leading-6 text-white outline-none hover:from-[#1A61FF] hover:to-[#2CC3A8]"
-                onClick={() => handleModalClose()}
-              >
-                Return to home
-              </button>
->>>>>>> 3dc22f24
             </div>
           </div>
           {!saveCompleted && (
@@ -598,7 +567,8 @@
           isOpen={isOpen}
           onClose={() => handleModalClose()}
           enableFooter={false}
-          image="/assets/images/join_as_a_member.jpg"
+          image={<TextImage />}
+        modalRef={divRef}
         >
           {saveCompleted ? (
             <div>
