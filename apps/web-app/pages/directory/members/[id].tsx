--- conflicted
+++ resolved
@@ -23,14 +23,8 @@
 import { parseMember, maskMemberDetails } from '../../../utils/members.utils';
 import { ITeam } from '../../../utils/teams.types';
 import { parseTeam } from '../../../utils/teams.utils';
-<<<<<<< HEAD
-import {
-  getAllPinned,
-  getAllRepositories,
-} from '../../../utils/services/members';
 import { MemberProfileLoginStrip } from '../../../components/members/member-profile/member-profile-login-strip/member-profile-login-strip';
-=======
->>>>>>> 700d26be
+
 
 interface MemberProps {
   member: IMember;
@@ -75,7 +69,6 @@
 
       <Breadcrumb items={breadcrumbItems} />
 
-<<<<<<< HEAD
       <section className="space-x-7.5 mx-auto mb-10 flex max-w-7xl px-10 pt-24">
         <div>
           <MemberProfileLoginStrip member={member} userInfo={userInfo} />
@@ -91,31 +84,12 @@
             <MemberProfileTeams teams={teams} member={member} />
             {userInfo?.uid && (
               <MemberProfileProjects
-                repositories={repositories}
+                repositories={member?.repositories}
                 userInfo={userInfo}
                 member={member}
               />
             )}
           </div>
-=======
-      <section className="space-x-7.5 mx-auto mb-10 flex max-w-6xl px-10 pt-24">
-        <div className="card p-7.5 w-full">
-          <MemberProfileHeader
-            member={member}
-            userInfo={userInfo}
-          />
-          <MemberProfileDetails member={member} userInfo={userInfo} />
-          <MemberProfileOfficeHours
-            url={member.officeHours}
-            userInfo={userInfo}
-            member={member}
-          />
-          <MemberProfileTeams teams={teams} member={member} />
-          { 
-            userInfo?.uid &&
-            <MemberProfileProjects repositories={member?.repositories} />
-          }
->>>>>>> 700d26be
         </div>
         {/* <div className="w-sidebar shrink-0">
           <AskToEditCard profileType="member" member={member} />
@@ -187,18 +161,6 @@
   if (isMaskingRequired) {
     member = maskMemberDetails({ ...member });
   }
-<<<<<<< HEAD
-
-  let repositories = [];
-
-  if (member?.githubHandle !== '' && member?.githubHandle !== null) {
-    repositories = await getAllPinned(member?.githubHandle);
-    if (!repositories?.length) {
-      repositories = (await getAllRepositories(member?.githubHandle)) ?? [];
-    }
-  }
-=======
->>>>>>> 700d26be
 
   // Cache response data in the browser for 1 minute,
   // and in the CDN for 5 minutes, while keeping it stale for 7 days
@@ -208,10 +170,6 @@
   );
 
   return {
-<<<<<<< HEAD
-    props: { member, teams, backLink, isUserLoggedIn, userInfo, repositories },
-=======
     props: { member, teams, backLink, isUserLoggedIn, userInfo }
->>>>>>> 700d26be
   };
 };