import {
  Dispatch,
  SetStateAction,
  useState,
  ChangeEvent,
  useEffect,
} from 'react';
import AddTeamStepOne from './addteamstepone';
import AddTeamStepTwo from './addteamsteptwo';
import AddTeamStepThree from './addteamstepthree';
import Modal from '../../../components/layout/navbar/modal/modal';
import {
  fetchMembershipSources,
  fetchFundingStages,
  fetchIndustryTags,
  fetchProtocol,
} from '../../../utils/services/dropdown-service';
import axios from 'axios';
import { InputField } from '@protocol-labs-network/ui';
import { drop } from 'lodash';

const API_URL = `http://localhost:3001`;

interface EditTeamModalProps {
  isOpen: boolean;
  setIsModalOpen: Dispatch<SetStateAction<boolean>>;
  id: string;
}

export interface FormValues {
  name: string;
  email: string;
  requestorEmail?: string;
  logoUid: string;
  logoFile: File;
  description: string;
  longDescription: string;
  protocol: string;
  fundingStage: string;
  membershipSource: string;
  industryTags: [];
  contactMethod: string;
  website: string;
  linkedinURL: string;
  twitterHandle: string;
  blog: string;
  officeHours: string;
}

function validateBasicForm(formValues) {
  const errors = [];
  const emailRE =
    /^(([^<>()[\]\\.,;:\s@"]+(\.[^<>()[\]\\.,;:\s@"]+)*)|.(".+"))@((\[[0-9]{1,3}\.[0-9]{1,3}\.[0-9]{1,3}\.[0-9]{1,3}\])|(([a-zA-Z\-0-9]+\.)+[a-zA-Z]{2,}))$/;
  if (!formValues.requestorEmail) {
    errors.push('Please add Requestor email.');
  }
  if (!formValues.requestorEmail.match(emailRE)) {
    errors.push('Please add valid email.');
  }
  if (!formValues.name) {
    errors.push('Please add Team Name.');
  }
  if (!formValues.description) {
    errors.push('Please add Description.');
  }
  if (!formValues.longDescription) {
    errors.push('Please add Long Description.');
  }
  if (!formValues.officeHours) {
    errors.push('Please add Office Hours.');
  }
  return errors;
}

function validateProjectDetailForm(formValues) {
  const errors = [];
  if (!formValues.fundingStage) {
    errors.push('Please add Funding Stage');
  }
  if (!formValues.industryTags.length) {
    errors.push('Please add IndustryTags');
  }
  return errors;
}

function validateSocialForm(formValues) {
  const errors = [];
  if (!formValues.contactMethod) {
    errors.push('Please add Preferred method of contact');
  }
  if (!formValues.website) {
    errors.push('Please add website');
  }
  return errors;
}

function validateForm(formValues) {
  let errors = [];
  const basicFormErrors = validateBasicForm(formValues);
  if (basicFormErrors.length) {
    errors = [...errors, ...basicFormErrors];
  }
  const projectDetailFormErrors = validateProjectDetailForm(formValues);
  if (projectDetailFormErrors.length) {
    errors = [...errors, ...projectDetailFormErrors];
  }
  const socialFormErrors = validateSocialForm(formValues);
  if (socialFormErrors.length) {
    errors = [...errors, ...socialFormErrors];
  }
  return errors;
}

function getSubmitOrNextButton(handleSubmit) {
  const buttonClassName =
    'shadow-special-button-default hover:shadow-on-hover focus:shadow-special-button-focus inline-flex w-full justify-center rounded-full bg-gradient-to-r from-[#427DFF] to-[#44D5BB] px-6 py-2 text-base font-semibold leading-6 text-white outline-none hover:from-[#1A61FF] hover:to-[#2CC3A8]';
  const submitOrNextButton = (
    <button className={buttonClassName} onClick={handleSubmit}>
      Add to Network
    </button>
  );
  return submitOrNextButton;
}

function getCancelOrBackButton(handleModalClose) {
  const cancelorBackButton = (
    <button
      className="on-focus leading-3.5 text-md mr-2 mb-2 rounded-full border border-slate-300 px-5 py-3 text-left font-medium last:mr-0 focus-within:rounded-full hover:border-slate-400 focus:rounded-full focus-visible:rounded-full"
      onClick={() => handleModalClose()}
    >
      Cancel
    </button>
  );
  return cancelorBackButton;
}

export function EditTeamModal({
  isOpen,
  setIsModalOpen,
  id,
}: EditTeamModalProps) {
  const [errors, setErrors] = useState([]);
  const [imageUrl, setImageUrl] = useState<string>();
  const [imageChanged, setImageChanged] = useState<boolean>(false);
  const [dropDownValues, setDropDownValues] = useState({});
  const [saveCompleted, setSaveCompleted] = useState<boolean>(false);
  const [formValues, setFormValues] = useState<FormValues>({
    name: '',
    email: '',
    requestorEmail: '',
    logoUid: '',
    logoFile: null,
    description: '',
    longDescription: '',
    protocol: '',
    fundingStage: '',
    membershipSource: '',
    industryTags: [],
    contactMethod: '',
    website: '',
    linkedinURL: '',
    twitterHandle: '',
    blog: '',
    officeHours: '',
  });

  useEffect(() => {
    if (isOpen) {
      Promise.all([
        fetchMembershipSources(),
        fetchFundingStages(),
        fetchIndustryTags(),
        fetchProtocol(),
      ])
        .then((data) =>
          setDropDownValues({
            membershipSources: data[0],
            fundingStages: data[1],
            industryTags: data[2],
            protocol: data[3],
          })
        )
        .catch((e) => console.error(e));
    }
  }, [isOpen]);

  function resetState() {
    setErrors([]);
    setDropDownValues({});
    setImageChanged(false);
    setSaveCompleted(false);
    setFormValues({
      name: '',
      email: '',
      requestorEmail: '',
      logoUid: '',
      logoFile: null,
      description: '',
      longDescription: '',
      protocol: '',
      fundingStage: '',
      membershipSource: '',
      industryTags: [],
      contactMethod: '',
      website: '',
      linkedinURL: '',
      twitterHandle: '',
      blog: '',
      officeHours: '',
    });
  }

  function handleModalClose() {
    resetState();
    setIsModalOpen(false);
  }

  async function handleSubmit() {
    const errors = validateForm(formValues);
    if (errors?.length > 0) {
      setErrors(errors);
      return false;
    }
    try {
      console.log('formValues', formValues);
      const token = await axios
        .get(`${API_URL}/token`, { withCredentials: true })
        .then((res) => {
          // console.log('response', res.headers, res.headers.get('set-cookie'));
          return res?.data.token;
        });
      console.log('token', token);

      if (imageChanged) {
        const image = await axios
          .post(`${API_URL}/participants-request`, formValues.logoFile, {
            headers: {
              'content-type': 'application/json',
              'x-csrf-token': token,
              // cookie: 'UHaLU99nOgBFBs2g5Iamyw',
            },
          })
          .then((response) => {
            setSaveCompleted(true);
          });
      }

      const data = {
        participantType: 'TEAM',
        status: 'PENDING',
        newData: { ...formValues },
      };
      await axios
        .post(`${API_URL}/participants-request`, data, {
          headers: {
            'content-type': 'application/json',
            'x-csrf-token': token,
          },
        })
        .then((response) => {
          resetState();
        });
    } catch (err) {
      console.log('error', err);
    }
  }

  function handleInputChange(
    event: ChangeEvent<HTMLInputElement | HTMLTextAreaElement>
  ) {
    const { name, value } = event.target;
    setFormValues({ ...formValues, [name]: value });
  }

  const handleImageChange = (file: File) => {
    const reader = new FileReader();
    reader.readAsDataURL(file);
    reader.onload = () => setImageUrl(reader.result as string);
    setFormValues({ ...formValues, logoFile: file });
    setImageChanged(true);
  };

  function handleDropDownChange(selectedOption, name) {
    setFormValues({ ...formValues, [name]: selectedOption });
  }

  return (
    <>
      <Modal
        isOpen={isOpen}
        onClose={handleModalClose}
        enableFooter={false}
        image="/assets/images/join_as_a_member.jpg"
      >
        {saveCompleted ? (
          <div>
            <span className="text-lg">Thank you for submitting</span>
            <span className="text-md">
              Our team will review your request shortly & get back
            </span>
            <div>
              <button
                className="shadow-special-button-default hover:shadow-on-hover focus:shadow-special-button-focus inline-flex w-full justify-center rounded-full bg-gradient-to-r from-[#427DFF] to-[#44D5BB] px-6 py-2 text-base font-semibold leading-6 text-white outline-none hover:from-[#1A61FF] hover:to-[#2CC3A8]"
                onClick={() => handleModalClose()}
              >
                Return to home
              </button>
            </div>
          </div>
        ) : (
          <div>
            <div className="px-8">
              <span className="text-sm font-size-14">
                Please fill out only the fields you would like to change for
                this member. If there is something you want to change that is
                not available, please leave a detailed explanation in
<<<<<<< HEAD
                &quot;Additional Notes&quot;. If you don&apos;t want to change a
                field, leave it blank.
=======
                &quot;Additional Notes&quot;. If you don&apos;t want to
                change a field, leave it blank.
>>>>>>> 5f504d64
              </span>
              <div className="pt-4 pb-10 inputfield">
                <InputField
                  required
                  name="requestorEmail"
                  type="email"
                  label="Requestor Email"
                  value={formValues?.requestorEmail}
                  onChange={handleInputChange}
                  placeholder="Enter your email address"
                />
              </div>
            </div>
            {errors?.length > 0 && (
              <div className="w-full rounded-lg border border-gray-200 bg-white p-10 shadow hover:bg-gray-100 dark:border-gray-700 dark:bg-gray-800 dark:hover:bg-gray-700">
                <ul className="list-inside list-disc space-y-1 text-red-500 dark:text-gray-400">
                  {errors.map((item, index) => (
                    <li key={index}>{item}</li>
                  ))}
                </ul>
              </div>
            )}
            <div className="overflow-y-auto">
              <AddTeamStepOne
                formValues={formValues}
                handleInputChange={handleInputChange}
                handleDropDownChange={handleDropDownChange}
                handleImageChange={handleImageChange}
                imageUrl={imageUrl}
              />
              <AddTeamStepTwo
                formValues={formValues}
                dropDownValues={dropDownValues}
                handleInputChange={handleInputChange}
                handleDropDownChange={handleDropDownChange}
              />
              <AddTeamStepThree
                formValues={formValues}
                handleInputChange={handleInputChange}
                handleDropDownChange={handleDropDownChange}
              />
            </div>
            <div className="flow-root w-full px-8 footerdiv">
              <div className="float-left m-2">
                {getCancelOrBackButton(handleModalClose)}
              </div>
              <div className="float-right m-2">
                {getSubmitOrNextButton(handleSubmit)}
              </div>
            </div>
          </div>
        )}
      </Modal>
    </>
  );
}<|MERGE_RESOLUTION|>--- conflicted
+++ resolved
@@ -314,13 +314,8 @@
                 Please fill out only the fields you would like to change for
                 this member. If there is something you want to change that is
                 not available, please leave a detailed explanation in
-<<<<<<< HEAD
-                &quot;Additional Notes&quot;. If you don&apos;t want to change a
-                field, leave it blank.
-=======
                 &quot;Additional Notes&quot;. If you don&apos;t want to
                 change a field, leave it blank.
->>>>>>> 5f504d64
               </span>
               <div className="pt-4 pb-10 inputfield">
                 <InputField
