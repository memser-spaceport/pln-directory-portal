import { Injectable } from '@nestjs/common';
import { SearchResult, SearchResultItem } from 'libs/contracts/src/schema/global-search';
import { OpenSearchService } from '../opensearch/opensearch.service';
import { truncate } from '../utils/formatters';

const MAX_SEARCH_RESULTS_PER_INDEX = 50;
const AUTOMCOMPLETE_MAX_LENGTH = 50;

type FetchAllOptions = {
  strict?: boolean;
  perIndexSize?: number; // default: MAX_SEARCH_RESULTS_PER_INDEX
  topN?: number;         // default: 50 (controls result.top when no pagination)
  page?: number;         // 1-based; optional combined pagination
  pageSize?: number;     // optional combined pagination
};

@Injectable()
export class SearchService {
  constructor(private readonly openSearchService: OpenSearchService) {}

  /**
   * Loose query (current default behavior): multi_match best_fields.
   * Good for partial text; behaves like OR after analysis.
   */
  private buildLooseQuery(fields: string[], text: string) {
    return {
      query: {
        multi_match: {
          query: text,
          fields,
          type: 'best_fields',
        },
      },
    };
  }

  /**
   * Strict query: boosts text fields, tries exact phrase + phrase_prefix, and keyword terms.
   * Tweak weights (e.g., name^4) if you want per-field importance.
   */
  private buildStrictQuery(fields: string[], text: string) {
    const keywordOnly = new Set<string>([
      'tags', 'image',
      'name_suggest','tagline_suggest','tags_suggest','shortDescription_suggest','location_suggest',
    ]);

    const textFields = fields.filter(f => !keywordOnly.has(f));
    const kwFields   = fields.filter(f => keywordOnly.has(f));
    const weightedText = textFields.map(f => `${f}^3`);

    const bestFields = textFields.length ? {
      multi_match: {
        query: text,
        type: 'best_fields',
        fields: weightedText,
        operator: 'and',
        tie_breaker: 0.2,
        boost: 1.2,
      },
    } : undefined;

    const exactPhrase = textFields.length ? {
      multi_match: {
        query: text,
        type: 'phrase',
        fields: weightedText,
        slop: 0,
        boost: 3.0,
      },
    } : undefined;

    const phrasePrefix = textFields.length ? {
      multi_match: {
        query: text,
        type: 'phrase_prefix',
        fields: weightedText,
        slop: 0,
        max_expansions: 50,
        boost: 3.0,
      },
    } : undefined;

    const keywordClauses: any[] = [
      // exact <field>.keyword if exists
      ...fields.map(f => ({ term: { [`${f}.keyword`]: { value: text, boost: 10.0 } } })),
      // exact on keyword-only fields
      ...kwFields.map(f => ({ term: { [f]: { value: text, boost: 10.0 } } })),
    ];

    // For single-word queries, prefix-match over keyword fields as a fallback
    const terms = text.trim().split(/\s+/);
    if (terms.length === 1) {
      for (const f of fields) {
        keywordClauses.push({ prefix: { [`${f}.keyword`]: { value: text.toLowerCase(), boost: 4.0 } } });
      }
    }
    // Prefix for keyword-only fields as well
    for (const f of kwFields) {
      keywordClauses.push({ prefix: { [f]: { value: text.toLowerCase(), boost: 1.5 } } });
    }

    const should: any[] = [
      ...(bestFields ? [bestFields] : []),
      ...(exactPhrase ? [exactPhrase] : []),
      ...(phrasePrefix ? [phrasePrefix] : []),
      ...keywordClauses,
    ];

    return { query: { bool: { minimum_should_match: 1, should } } };
  }

  /** Attach a basic highlighter for the provided fields. */
  private withHighlight(baseBody: any, fields: string[]) {
    const short = new Set(['name', 'topicTitle', 'tagline', 'shortDescription', 'location']);
    const cfg: Record<string, any> = {};
    for (const f of fields) {
      cfg[f] = short.has(f)
        ? { number_of_fragments: 0 }
        : { fragment_size: 140, number_of_fragments: 1, no_match_size: 0 };
    }

    return {
      ...baseBody,
      highlight: {
        pre_tags: ['<em>'],
        post_tags: ['</em>'],
        require_field_match: false,
        encoder: 'html',
        fields: cfg,
      },
    };
  }

  /** -------- lightweight text matching for forumThreads -------- */
  private normalize(s: string) {
    return (s ?? '').toString().toLowerCase();
  }
  private includes(haystack: string, needle: string) {
    return this.normalize(haystack).includes(this.normalize(needle));
  }

  /**
   * Build matches for forum threads manually from _source:
   * - include only real matches
   * - always show topic (fallback to topicTitle if no matches)
   * - include pid, uidAuthor, cid for posts and comments
   */
  private pickForumMatchesFromSource(src: any, text: string, maxCommentMatches = 5) {
    const matches: Array<{ field: string; content: string; pid?: number; uidAuthor?: number; cid?: number }> = [];
    const cid = typeof src?.cid === 'number' ? src.cid : undefined;

    // Topic-level fields
    if (this.includes(src?.topicTitle ?? '', text)) {
      matches.push({ field: 'topicTitle', content: String(src.topicTitle), cid });
    }
    if (this.includes(src?.name ?? '', text) && src?.name && src?.name !== src?.topicTitle) {
      matches.push({ field: 'name', content: String(src.name), cid });
    }
    if (this.includes(src?.topicSlug ?? '', text)) {
      matches.push({ field: 'topicSlug', content: String(src.topicSlug), cid });
    }
    if (this.includes(src?.topicUrl ?? '', text)) {
      matches.push({ field: 'topicUrl', content: String(src.topicUrl), cid });
    }

    // Root post
    const root = src?.rootPost;
    if (root?.content && this.includes(root.content, text)) {
      matches.push({
        field: 'rootPost.content',
        content: String(root.content),
        pid: typeof root.pid === 'number' ? root.pid : undefined,
        uidAuthor: typeof root.uidAuthor === 'number' ? root.uidAuthor : undefined,
        cid,
      });
    }

    // Replies
    const replies: any[] = Array.isArray(src?.replies) ? src.replies : [];
    for (const r of replies) {
      if (r?.content && this.includes(r.content, text)) {
        matches.push({
          field: 'replies.content',
          content: String(r.content),
          pid: typeof r.pid === 'number' ? r.pid : undefined,
          uidAuthor: typeof r.uidAuthor === 'number' ? r.uidAuthor : undefined,
          cid,
        });
        if (matches.length >= maxCommentMatches) break;
      }
    }

    // Fallback if nothing matched
    if (matches.length === 0 && src?.topicTitle) {
      matches.push({ field: 'topicTitle', content: String(src.topicTitle), cid });
    }

    return matches;
  }

  /** ------------------------------------------------------------------------ */

  /**
   * Full search across all sections with combined "top".
   * Simpler forumThreads handling:
   * - ignore OpenSearch highlights
   * - build matches manually from _source with pid/uidAuthor/cid
   * - always include topic
   */
  async fetchAllIndices(text: string, options?: FetchAllOptions): Promise<SearchResult> {
    const indices: Record<string, [string, string[]]> = {
      events:   ['event',      ['name','description','shortDescription','additionalInfo','location']],
      projects: ['project',    ['name','tagline','description','readMe','tags']],
      teams:    ['team',       ['name','shortDescription','longDescription']],
      members:  ['member',     ['name','bio']],
      forumThreads: ['forum_thread', ['name','topicTitle','topicSlug','topicUrl','rootPost.content','replies.content']],
    };

    const perIndexSize = options?.perIndexSize ?? MAX_SEARCH_RESULTS_PER_INDEX;
    const topN         = options?.topN ?? 50;

    const result: SearchResult = {
      events: [], projects: [], teams: [], members: [], forumThreads: [], top: [],
    };

    const allHits: Array<SearchResultItem & { score: number }> = [];

    for (const key of Object.keys(indices)) {
      const [index, fields] = indices[key];
      const queryBody = options?.strict
        ? this.buildStrictQuery(fields, text)
        : this.buildLooseQuery(fields, text);

      const body = (key === 'forumThreads')
        ? { ...queryBody, sort: [{ _score: 'desc' }], track_total_hits: true }
        : { ...this.withHighlight(queryBody, fields), sort: [{ _score: 'desc' }], track_total_hits: true };

      if (queryBody?.query) {
        body.highlight.highlight_query = queryBody.query;
      }

      const res = await this.openSearchService.searchWithLimit(index, perIndexSize, body);

      for (const hit of res.body.hits.hits) {
        const src = hit._source || {};
        const hl = (hit as any).highlight || {};

<<<<<<< HEAD
        const matches = Object.entries(hl).map(([field, value]: [string, any]) => ({
          field,
          content: (Array.isArray(value) ? value : [value]).join(' '),
        }));
=======
        let matches: any[] = [];
        if (key === 'forumThreads') {
          matches = this.pickForumMatchesFromSource(src, text);
        } else {
          matches = Object.entries(hit.highlight || {}).map(([field, value]: [string, any]) => ({
            field,
            content: (Array.isArray(value) ? value : [value]).join(' '),
          }));
        }
>>>>>>> 100f229a

        let item: SearchResultItem & { cid?: number } = {
          uid: String(hit._id),
          name: src?.name ?? '',
          image: src?.image ?? '',
          index: key as SearchResultItem['index'],
          matches,
          source: src,
        };

        // Members: pass through extra context
        if (key === 'members') {
          if (typeof src.scheduleMeetingCount === 'number') {
            item.scheduleMeetingCount = src.scheduleMeetingCount;
          }
          if (typeof src.officeHoursUrl === 'string') {
            item.officeHoursUrl = src.officeHoursUrl;
          }
          if (typeof src.availableToConnect === 'boolean') {
            item.availableToConnect = src.availableToConnect;
          }
        }

        // Forum threads: decorate and compute a better display name/snippet
        if (key === 'forumThreads') {
          item.kind = 'forum_thread';

          const hlTitle =
            (Array.isArray(hl['topicTitle']) && hl['topicTitle'][0]) ||
            (Array.isArray(hl['name']) && hl['name'][0]) ||
            src?.topicTitle || src?.name || '';

          const hlRoot =
            (Array.isArray(hl['rootPost.content']) && hl['rootPost.content'][0]) || '';
          const hlReply =
            (Array.isArray(hl['replies.content']) && hl['replies.content'][0]) || '';

          const summary = hlRoot || hlReply ||
            (src?.rootPost?.content ? String(src.rootPost.content).slice(0, 120) : '');

          item.name = hlTitle ? `[${hlTitle}] ${summary}` : (src?.name ?? summary);

          item.topicTitle = src?.topicTitle;
          item.topicSlug  = src?.topicSlug;
          item.topicUrl   = src?.topicUrl;
          item.replyCount = typeof src?.replyCount === 'number' ? src.replyCount : undefined;
          item.lastReplyAt = src?.lastReplyAt ?? undefined;

          if (typeof src?.cid === 'number') {
            (item as any).cid = src.cid;
          }
        }

        (result as any)[key].push(item);
        allHits.push({ ...item, score: typeof hit._score === 'number' ? hit._score : 0 });
      }
    }

    // Global ranking by score (desc)
    allHits.sort((a, b) => b.score - a.score);

    // Optional combined pagination
    if (options?.page && options?.pageSize) {
      const start = (options.page - 1) * options.pageSize;
      result.top = allHits.slice(start, start + options.pageSize)
        .map(({ score, ...rest }) => rest);
    } else {
      result.top = allHits.slice(0, topN).map(({ score, ...rest }) => rest);
    }

    return result;
  }

  /**
   * Autocomplete via completion suggesters.
   * Forum: forum_thread.name_suggest is used to suggest thread titles/summaries.
   */
  async autocompleteSearch(text: string, size = 5): Promise<SearchResult> {
    const indices: Record<string, [string, string[]]> = {
      events:       ['event',      ['name_suggest','shortDescription_suggest','location_suggest']],
      projects:     ['project',    ['name_suggest','tagline_suggest','tags_suggest']],
      teams:        ['team',       ['name_suggest','shortDescription_suggest']],
      members:      ['member',     ['name_suggest']],

      // Forum threads suggester
      forumThreads: ['forum_thread', ['name_suggest']],
    };

    const results: SearchResult = {
      events: [], teams: [], projects: [], members: [], forumThreads: [], top: [],
    };

    for (const key of Object.keys(indices)) {
      const [index, fields] = indices[key];

      const body: any = { suggest: {} };
      fields.forEach((field) => {
        body.suggest[`suggest_${field}`] = {
          prefix: text,
          completion: { field, size },
        };
      });

      const response = await this.openSearchService.searchWithLimit(index, MAX_SEARCH_RESULTS_PER_INDEX, body);

      const found: Record<string, SearchResultItem & { cid?: number }> = {};
      const ids = new Set<string>();

      // Collect suggestion IDs and basic match snippets
      for (const sk in response.body.suggest) {
        const suggestions = response.body.suggest[sk];
        const first = Array.isArray(suggestions) ? suggestions[0] : null;
        if (!first || !Array.isArray(first.options)) continue;

        first.options.forEach((opt: any) => {
          const id = String(opt._id);
          ids.add(id);
          if (!found[id]) {
            found[id] = {
              uid: id,
              name: '',
              image: '',
              index: key as SearchResultItem['index'],
              matches: [],
            } as any;
          }
          const field = sk.replace('suggest_', '').replace('_suggest', '');
          found[id].matches.push({ field, content: String(opt.text) });
        });
      }

      // Hydrate suggestion items with full _source
      if (ids.size > 0) {
        const docs = await this.openSearchService.getDocsByIds(index, Array.from(ids));
        for (const doc of docs as any[]) {
          const src = doc?._source || {};
          const item = found[String(doc?._id)];
          if (!item) continue;

          if (key === 'forumThreads') {
            item.kind = 'forum_thread';
            const summary = src?.rootPost?.content ? String(src.rootPost.content).slice(0, 120) : '';
            item.name = src?.topicTitle ? `[${src.topicTitle}] ${summary}` : (src?.name ?? summary);
            item.topicTitle = src?.topicTitle;
            item.topicSlug  = src?.topicSlug;
            item.topicUrl   = src?.topicUrl;
            item.replyCount = typeof src?.replyCount === 'number' ? src.replyCount : undefined;
            item.lastReplyAt = src?.lastReplyAt ?? undefined;

            if (typeof src?.cid === 'number') {
              (item as any).cid = src.cid;
            }
          } else {
            item.name = src?.name ?? 'unknown';
          }

          item.image = src?.image ?? '';
          item.source = src;

          // Trim matched content snippets for UX
          item.matches.forEach((m) => {
            const full = src[m.field];
            if (typeof full === 'string') m.content = truncate(full, AUTOMCOMPLETE_MAX_LENGTH);
            else if (Array.isArray(full)) m.content = truncate(full.join(', '), AUTOMCOMPLETE_MAX_LENGTH);
          });

          if (key === 'members' && typeof src?.scheduleMeetingCount === 'number') {
            item.scheduleMeetingCount = src.scheduleMeetingCount;
          }
          if (key === 'members' && typeof src?.officeHoursUrl === 'string') {
            item.officeHoursUrl = src.officeHoursUrl;
          }
          if (key === 'members' && typeof src?.availableToConnect === 'boolean') {
            item.availableToConnect = src.availableToConnect;
          }
        }
      }

      (results as any)[key] = Object.values(found);
    }

    // No combined "top" for autocomplete by default (can be added if needed)
    return results;
  }
}<|MERGE_RESOLUTION|>--- conflicted
+++ resolved
@@ -131,88 +131,19 @@
     };
   }
 
-  /** -------- lightweight text matching for forumThreads -------- */
-  private normalize(s: string) {
-    return (s ?? '').toString().toLowerCase();
-  }
-  private includes(haystack: string, needle: string) {
-    return this.normalize(haystack).includes(this.normalize(needle));
-  }
-
   /**
-   * Build matches for forum threads manually from _source:
-   * - include only real matches
-   * - always show topic (fallback to topicTitle if no matches)
-   * - include pid, uidAuthor, cid for posts and comments
-   */
-  private pickForumMatchesFromSource(src: any, text: string, maxCommentMatches = 5) {
-    const matches: Array<{ field: string; content: string; pid?: number; uidAuthor?: number; cid?: number }> = [];
-    const cid = typeof src?.cid === 'number' ? src.cid : undefined;
-
-    // Topic-level fields
-    if (this.includes(src?.topicTitle ?? '', text)) {
-      matches.push({ field: 'topicTitle', content: String(src.topicTitle), cid });
-    }
-    if (this.includes(src?.name ?? '', text) && src?.name && src?.name !== src?.topicTitle) {
-      matches.push({ field: 'name', content: String(src.name), cid });
-    }
-    if (this.includes(src?.topicSlug ?? '', text)) {
-      matches.push({ field: 'topicSlug', content: String(src.topicSlug), cid });
-    }
-    if (this.includes(src?.topicUrl ?? '', text)) {
-      matches.push({ field: 'topicUrl', content: String(src.topicUrl), cid });
-    }
-
-    // Root post
-    const root = src?.rootPost;
-    if (root?.content && this.includes(root.content, text)) {
-      matches.push({
-        field: 'rootPost.content',
-        content: String(root.content),
-        pid: typeof root.pid === 'number' ? root.pid : undefined,
-        uidAuthor: typeof root.uidAuthor === 'number' ? root.uidAuthor : undefined,
-        cid,
-      });
-    }
-
-    // Replies
-    const replies: any[] = Array.isArray(src?.replies) ? src.replies : [];
-    for (const r of replies) {
-      if (r?.content && this.includes(r.content, text)) {
-        matches.push({
-          field: 'replies.content',
-          content: String(r.content),
-          pid: typeof r.pid === 'number' ? r.pid : undefined,
-          uidAuthor: typeof r.uidAuthor === 'number' ? r.uidAuthor : undefined,
-          cid,
-        });
-        if (matches.length >= maxCommentMatches) break;
-      }
-    }
-
-    // Fallback if nothing matched
-    if (matches.length === 0 && src?.topicTitle) {
-      matches.push({ field: 'topicTitle', content: String(src.topicTitle), cid });
-    }
-
-    return matches;
-  }
-
-  /** ------------------------------------------------------------------------ */
-
-  /**
-   * Full search across all sections with combined "top".
-   * Simpler forumThreads handling:
-   * - ignore OpenSearch highlights
-   * - build matches manually from _source with pid/uidAuthor/cid
-   * - always include topic
+   * Full search across all logical sections and a combined "top".
+   * Forum content is unified under `forumThreads` (sourced from OS index `forum_thread`).
    */
   async fetchAllIndices(text: string, options?: FetchAllOptions): Promise<SearchResult> {
+    // Logical section -> [OpenSearch index name, field list]
     const indices: Record<string, [string, string[]]> = {
       events:   ['event',      ['name','description','shortDescription','additionalInfo','location']],
       projects: ['project',    ['name','tagline','description','readMe','tags']],
       teams:    ['team',       ['name','shortDescription','longDescription']],
       members:  ['member',     ['name','bio']],
+
+      // Unified forum threads index: each doc is a whole thread
       forumThreads: ['forum_thread', ['name','topicTitle','topicSlug','topicUrl','rootPost.content','replies.content']],
     };
 
@@ -231,9 +162,11 @@
         ? this.buildStrictQuery(fields, text)
         : this.buildLooseQuery(fields, text);
 
-      const body = (key === 'forumThreads')
-        ? { ...queryBody, sort: [{ _score: 'desc' }], track_total_hits: true }
-        : { ...this.withHighlight(queryBody, fields), sort: [{ _score: 'desc' }], track_total_hits: true };
+      const body: any = {
+        ...this.withHighlight(queryBody, fields),
+        sort: [{ _score: 'desc' }],
+        track_total_hits: true,
+      };
 
       if (queryBody?.query) {
         body.highlight.highlight_query = queryBody.query;
@@ -245,24 +178,13 @@
         const src = hit._source || {};
         const hl = (hit as any).highlight || {};
 
-<<<<<<< HEAD
         const matches = Object.entries(hl).map(([field, value]: [string, any]) => ({
           field,
           content: (Array.isArray(value) ? value : [value]).join(' '),
         }));
-=======
-        let matches: any[] = [];
-        if (key === 'forumThreads') {
-          matches = this.pickForumMatchesFromSource(src, text);
-        } else {
-          matches = Object.entries(hit.highlight || {}).map(([field, value]: [string, any]) => ({
-            field,
-            content: (Array.isArray(value) ? value : [value]).join(' '),
-          }));
-        }
->>>>>>> 100f229a
-
-        let item: SearchResultItem & { cid?: number } = {
+
+        // Default shape
+        let item: SearchResultItem = {
           uid: String(hit._id),
           name: src?.name ?? '',
           image: src?.image ?? '',
@@ -308,10 +230,6 @@
           item.topicUrl   = src?.topicUrl;
           item.replyCount = typeof src?.replyCount === 'number' ? src.replyCount : undefined;
           item.lastReplyAt = src?.lastReplyAt ?? undefined;
-
-          if (typeof src?.cid === 'number') {
-            (item as any).cid = src.cid;
-          }
         }
 
         (result as any)[key].push(item);
@@ -335,8 +253,8 @@
   }
 
   /**
-   * Autocomplete via completion suggesters.
-   * Forum: forum_thread.name_suggest is used to suggest thread titles/summaries.
+   * Autocomplete using completion suggesters.
+   * Forum: `forum_thread.name_suggest` is used to suggest thread titles/summaries.
    */
   async autocompleteSearch(text: string, size = 5): Promise<SearchResult> {
     const indices: Record<string, [string, string[]]> = {
@@ -366,7 +284,7 @@
 
       const response = await this.openSearchService.searchWithLimit(index, MAX_SEARCH_RESULTS_PER_INDEX, body);
 
-      const found: Record<string, SearchResultItem & { cid?: number }> = {};
+      const found: Record<string, SearchResultItem> = {};
       const ids = new Set<string>();
 
       // Collect suggestion IDs and basic match snippets
@@ -385,7 +303,7 @@
               image: '',
               index: key as SearchResultItem['index'],
               matches: [],
-            } as any;
+            };
           }
           const field = sk.replace('suggest_', '').replace('_suggest', '');
           found[id].matches.push({ field, content: String(opt.text) });
@@ -409,10 +327,6 @@
             item.topicUrl   = src?.topicUrl;
             item.replyCount = typeof src?.replyCount === 'number' ? src.replyCount : undefined;
             item.lastReplyAt = src?.lastReplyAt ?? undefined;
-
-            if (typeof src?.cid === 'number') {
-              (item as any).cid = src.cid;
-            }
           } else {
             item.name = src?.name ?? 'unknown';
           }
@@ -422,7 +336,7 @@
 
           // Trim matched content snippets for UX
           item.matches.forEach((m) => {
-            const full = src[m.field];
+            const full = (src as any)[m.field];
             if (typeof full === 'string') m.content = truncate(full, AUTOMCOMPLETE_MAX_LENGTH);
             else if (Array.isArray(full)) m.content = truncate(full.join(', '), AUTOMCOMPLETE_MAX_LENGTH);
           });
