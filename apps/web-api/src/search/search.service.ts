import { Injectable } from '@nestjs/common';
import { SearchResult, SearchResultItem } from 'libs/contracts/src/schema/global-search';
import { OpenSearchService } from '../opensearch/opensearch.service';
import { truncate } from '../utils/formatters';

const MAX_SEARCH_RESULTS_PER_INDEX = 50;
const AUTOMCOMPLETE_MAX_LENGTH = 50;

type FetchAllOptions = {
  strict?: boolean;
  perIndexSize?: number; // default: MAX_SEARCH_RESULTS_PER_INDEX
  topN?: number; // default: 50 (controls result.top when no pagination)
  page?: number; // 1-based; optional combined pagination
  pageSize?: number; // optional combined pagination
};

@Injectable()
export class SearchService {
  constructor(private readonly openSearchService: OpenSearchService) {}

  /**
   * Loose query (current default behavior): multi_match best_fields.
   * Good for partial text; behaves like OR after analysis.
   */
  private buildLooseQuery(fields: string[], text: string) {
    return {
      query: {
        multi_match: {
          query: text,
          fields,
          type: 'best_fields',
        },
      },
    };
  }

  /**
   * Strict query: boosts text fields, tries exact phrase + phrase_prefix, and keyword terms.
   * Tweak weights (e.g., name^4) if you want per-field importance.
   */
  private buildStrictQuery(fields: string[], text: string) {
    const keywordOnly = new Set<string>([
      'tags',
      'image',
      'name_suggest',
      'tagline_suggest',
      'tags_suggest',
      'shortDescription_suggest',
      'location_suggest',
      'timestamp_suggest',
    ]);

    const textFields = fields.filter((f) => !keywordOnly.has(f));
    const kwFields = fields.filter((f) => keywordOnly.has(f));
    const weightedText = textFields.map((f) => `${f}^3`);

    const bestFields = textFields.length
      ? {
          multi_match: {
            query: text,
            type: 'best_fields',
            fields: weightedText,
            operator: 'and',
            tie_breaker: 0.2,
            boost: 1.2,
          },
        }
      : undefined;

    const exactPhrase = textFields.length
      ? {
          multi_match: {
            query: text,
            type: 'phrase',
            fields: weightedText,
            slop: 0,
            boost: 3.0,
          },
        }
      : undefined;

    const phrasePrefix = textFields.length
      ? {
          multi_match: {
            query: text,
            type: 'phrase_prefix',
            fields: weightedText,
            slop: 0,
            max_expansions: 50,
            boost: 3.0,
          },
        }
      : undefined;

    const keywordClauses: any[] = [
      // exact <field>.keyword if exists
      ...fields.map((f) => ({ term: { [`${f}.keyword`]: { value: text, boost: 10.0 } } })),
      // exact on keyword-only fields
      ...kwFields.map((f) => ({ term: { [f]: { value: text, boost: 10.0 } } })),
    ];

    // For single-word queries, prefix-match over keyword fields as a fallback
    const terms = text.trim().split(/\s+/);
    if (terms.length === 1) {
      for (const f of fields) {
        keywordClauses.push({ prefix: { [`${f}.keyword`]: { value: text.toLowerCase(), boost: 4.0 } } });
      }
    }
    // Prefix for keyword-only fields as well
    for (const f of kwFields) {
      keywordClauses.push({ prefix: { [f]: { value: text.toLowerCase(), boost: 1.5 } } });
    }

    const should: any[] = [
      ...(bestFields ? [bestFields] : []),
      ...(exactPhrase ? [exactPhrase] : []),
      ...(phrasePrefix ? [phrasePrefix] : []),
      ...keywordClauses,
    ];

    return { query: { bool: { minimum_should_match: 1, should } } };
  }

  /** Attach a basic highlighter for the provided fields. */
  private withHighlight(baseBody: any, fields: string[]) {
    const short = new Set(['name', 'topicTitle', 'tagline', 'shortDescription', 'location']);
    const cfg: Record<string, any> = {};
    for (const f of fields) {
      cfg[f] = short.has(f)
        ? { number_of_fragments: 0 }
        : { fragment_size: 140, number_of_fragments: 1, no_match_size: 0 };
    }

    return {
      ...baseBody,
      highlight: {
        pre_tags: ['<em>'],
        post_tags: ['</em>'],
        require_field_match: false,
        encoder: 'html',
        fields: cfg,
      },
    };
  }

  /**
   * Full search across all logical sections and a combined "top".
   * Forum content is unified under `forumThreads` (sourced from OS index `forum_thread`).
   */
  async fetchAllIndices(text: string, options?: FetchAllOptions): Promise<SearchResult> {
    // Logical section -> [OpenSearch index name, field list]
    const indices: Record<string, [string, string[]]> = {
<<<<<<< HEAD
      events: ['event', ['name', 'description', 'shortDescription', 'additionalInfo', 'location']],
      projects: ['project', ['name', 'tagline', 'description', 'readMe', 'tags']],
      teams: ['team', ['name', 'shortDescription', 'longDescription']],
      members: ['member', ['name', 'bio']],
      forumThreads: [
        'forum_thread',
        ['name', 'topicTitle', 'topicSlug', 'topicUrl', 'rootPost.content', 'replies.content'],
      ],
=======
      events:   ['event',      ['name','description','shortDescription','additionalInfo','location']],
      projects: ['project',    ['name','tagline','description','readMe','tags']],
      teams:    ['team',       ['name','shortDescription','longDescription']],
      members:  ['member',     ['name','bio']],

      // Unified forum threads index: each doc is a whole thread
      forumThreads: ['forum_thread', ['name','topicTitle','topicSlug','topicUrl','rootPost.content','replies.content']],
>>>>>>> fc22ad58
    };

    const perIndexSize = options?.perIndexSize ?? MAX_SEARCH_RESULTS_PER_INDEX;
    const topN = options?.topN ?? 50;

    const result: SearchResult = {
      events: [],
      projects: [],
      teams: [],
      members: [],
      forumThreads: [],
      top: [],
    };

    const allHits: Array<SearchResultItem & { score: number }> = [];

    for (const key of Object.keys(indices)) {
      const [index, fields] = indices[key];
      const queryBody = options?.strict ? this.buildStrictQuery(fields, text) : this.buildLooseQuery(fields, text);

<<<<<<< HEAD
      const body =
        key === 'forumThreads'
          ? { ...queryBody, sort: [{ _score: 'desc' }], track_total_hits: true }
          : { ...this.withHighlight(queryBody, fields), sort: [{ _score: 'desc' }], track_total_hits: true };
=======
      const body: any = {
        ...this.withHighlight(queryBody, fields),
        sort: [{ _score: 'desc' }],
        track_total_hits: true,
      };

      if (queryBody?.query) {
        body.highlight.highlight_query = queryBody.query;
      }
>>>>>>> fc22ad58

      const res = await this.openSearchService.searchWithLimit(index, perIndexSize, body);

      for (const hit of res.body.hits.hits) {
        const src = hit._source || {};
        const hl = (hit as any).highlight || {};

        const matches = Object.entries(hl).map(([field, value]: [string, any]) => ({
          field,
          content: (Array.isArray(value) ? value : [value]).join(' '),
        }));

        // Default shape
        let item: SearchResultItem = {
          uid: String(hit._id),
          name: src?.name ?? '',
          image: src?.image ?? '',
          index: key as SearchResultItem['index'],
          matches,
          source: src,
        };

        // Members: pass through extra context
        if (key === 'members') {
          if (typeof src.scheduleMeetingCount === 'number') {
            item.scheduleMeetingCount = src.scheduleMeetingCount;
          }
          if (typeof src.officeHoursUrl === 'string') {
            item.officeHoursUrl = src.officeHoursUrl;
          }
          if (typeof src.availableToConnect === 'boolean') {
            item.availableToConnect = src.availableToConnect;
          }
        }

        // Forum threads: decorate and compute a better display name/snippet
        if (key === 'forumThreads') {
          item.kind = 'forum_thread';
<<<<<<< HEAD
          const summary = src?.rootPost?.content ? String(src.rootPost.content).slice(0, 120) : '';
          item.name = src?.topicTitle ? `[${src.topicTitle}] ${summary}` : src?.name ?? summary;
=======

          const hlTitle =
            (Array.isArray(hl['topicTitle']) && hl['topicTitle'][0]) ||
            (Array.isArray(hl['name']) && hl['name'][0]) ||
            src?.topicTitle || src?.name || '';

          const hlRoot =
            (Array.isArray(hl['rootPost.content']) && hl['rootPost.content'][0]) || '';
          const hlReply =
            (Array.isArray(hl['replies.content']) && hl['replies.content'][0]) || '';

          const summary = hlRoot || hlReply ||
            (src?.rootPost?.content ? String(src.rootPost.content).slice(0, 120) : '');

          item.name = hlTitle ? `[${hlTitle}] ${summary}` : (src?.name ?? summary);

>>>>>>> fc22ad58
          item.topicTitle = src?.topicTitle;
          item.topicSlug = src?.topicSlug;
          item.topicUrl = src?.topicUrl;
          item.replyCount = typeof src?.replyCount === 'number' ? src.replyCount : undefined;
          item.lastReplyAt = src?.lastReplyAt ?? undefined;
        }

        (result as any)[key].push(item);
        allHits.push({ ...item, score: typeof hit._score === 'number' ? hit._score : 0 });
      }
    }

    // Global ranking by score (desc)
    allHits.sort((a, b) => b.score - a.score);

    // Optional combined pagination
    if (options?.page && options?.pageSize) {
      const start = (options.page - 1) * options.pageSize;
      result.top = allHits.slice(start, start + options.pageSize).map(({ score, ...rest }) => rest);
    } else {
      result.top = allHits.slice(0, topN).map(({ score, ...rest }) => rest);
    }

    return result;
  }

  /**
   * Autocomplete using completion suggesters.
   * Forum: `forum_thread.name_suggest` is used to suggest thread titles/summaries.
   */
  async autocompleteSearch(text: string, size = 5): Promise<SearchResult> {
    const indices: Record<string, [string, string[]]> = {
      events: ['event', ['name_suggest', 'shortDescription_suggest', 'location_suggest']],
      projects: ['project', ['name_suggest', 'tagline_suggest', 'tags_suggest']],
      teams: ['team', ['name_suggest', 'shortDescription_suggest']],
      members: ['member', ['name_suggest']],

      // Forum threads suggester
      forumThreads: ['forum_thread', ['name_suggest']],
    };

    const results: SearchResult = {
      events: [],
      teams: [],
      projects: [],
      members: [],
      forumThreads: [],
      top: [],
    };

    for (const key of Object.keys(indices)) {
      const [index, fields] = indices[key];

      const body: any = { suggest: {} };
      fields.forEach((field) => {
        body.suggest[`suggest_${field}`] = {
          prefix: text,
          completion: { field, size },
        };
      });

      const response = await this.openSearchService.searchWithLimit(index, MAX_SEARCH_RESULTS_PER_INDEX, body);

      const found: Record<string, SearchResultItem> = {};
      const ids = new Set<string>();

      // Collect suggestion IDs and basic match snippets
      for (const sk in response.body.suggest) {
        const suggestions = response.body.suggest[sk];
        const first = Array.isArray(suggestions) ? suggestions[0] : null;
        if (!first || !Array.isArray(first.options)) continue;

        first.options.forEach((opt: any) => {
          const id = String(opt._id);
          ids.add(id);
          if (!found[id]) {
            found[id] = {
              uid: id,
              name: '',
              image: '',
              index: key as SearchResultItem['index'],
              matches: [],
            };
          }
          const field = sk.replace('suggest_', '').replace('_suggest', '');
          found[id].matches.push({ field, content: String(opt.text) });
        });
      }

      // Hydrate suggestion items with full _source
      if (ids.size > 0) {
        const docs = await this.openSearchService.getDocsByIds(index, Array.from(ids));
        for (const doc of docs as any[]) {
          const src = doc?._source || {};
          const item = found[String(doc?._id)];
          if (!item) continue;

          if (key === 'forumThreads') {
            item.kind = 'forum_thread';
            const summary = src?.rootPost?.content ? String(src.rootPost.content).slice(0, 120) : '';
            item.name = src?.topicTitle ? `[${src.topicTitle}] ${summary}` : src?.name ?? summary;
            item.topicTitle = src?.topicTitle;
            item.topicSlug = src?.topicSlug;
            item.topicUrl = src?.topicUrl;
            item.replyCount = typeof src?.replyCount === 'number' ? src.replyCount : undefined;
            item.lastReplyAt = src?.lastReplyAt ?? undefined;
          } else {
            item.name = src?.name ?? 'unknown';
          }

          item.image = src?.image ?? '';
          item.source = src;

          // Trim matched content snippets for UX
          item.matches.forEach((m) => {
            const full = (src as any)[m.field];
            if (typeof full === 'string') m.content = truncate(full, AUTOMCOMPLETE_MAX_LENGTH);
            else if (Array.isArray(full)) m.content = truncate(full.join(', '), AUTOMCOMPLETE_MAX_LENGTH);
          });

          if (key === 'members' && typeof src?.scheduleMeetingCount === 'number') {
            item.scheduleMeetingCount = src.scheduleMeetingCount;
          }
          if (key === 'members' && typeof src?.officeHoursUrl === 'string') {
            item.officeHoursUrl = src.officeHoursUrl;
          }
          if (key === 'members' && typeof src?.availableToConnect === 'boolean') {
            item.availableToConnect = src.availableToConnect;
          }
        }
      }

      (results as any)[key] = Object.values(found);
    }

    // No combined "top" for autocomplete by default (can be added if needed)
    return results;
  }

  /**
   * Search forum posts only by query
   */
  async searchForumPosts(query: string, limit = 10): Promise<any[]> {
    const index = 'forum_thread';
    const fields = ['name', 'topicTitle', 'topicSlug', 'topicUrl', 'rootPost.content', 'replies.content'];
    const queryBody = this.buildLooseQuery(fields, query);

    const res = await this.openSearchService.searchWithLimit(index, limit, {
      ...queryBody,
      sort: [{ _score: 'desc' }],
      track_total_hits: true,
    });

    return res.body.hits.hits.map((hit: any) => {
      const src = hit._source;
      return {
        tid: src.tid,
        cid: src.cid,
        topicTitle: src.topicTitle,
        topicSlug: src.topicSlug,
        topicUrl: src.topicUrl,
        forumLink: `/forum/topics/${src.cid}/${src.tid}`,
        rootPost: {
          pid: src.rootPost.pid,
          uidAuthor: src.rootPost.uidAuthor,
          author: src.rootPost.author,
          content: src.rootPost.content,
          timestamp: src.rootPost.timestamp,
        },
        replies:
          src.replies?.map((reply: any) => ({
            pid: reply.pid,
            uidAuthor: reply.uidAuthor,
            author: reply.author,
            content: reply.content,
            timestamp: reply.timestamp,
          })) || [],
        replyCount: src.replyCount || 0,
        lastReplyAt: src.lastReplyAt,
        score: hit._score,
      };
    });
  }
}<|MERGE_RESOLUTION|>--- conflicted
+++ resolved
@@ -150,16 +150,6 @@
   async fetchAllIndices(text: string, options?: FetchAllOptions): Promise<SearchResult> {
     // Logical section -> [OpenSearch index name, field list]
     const indices: Record<string, [string, string[]]> = {
-<<<<<<< HEAD
-      events: ['event', ['name', 'description', 'shortDescription', 'additionalInfo', 'location']],
-      projects: ['project', ['name', 'tagline', 'description', 'readMe', 'tags']],
-      teams: ['team', ['name', 'shortDescription', 'longDescription']],
-      members: ['member', ['name', 'bio']],
-      forumThreads: [
-        'forum_thread',
-        ['name', 'topicTitle', 'topicSlug', 'topicUrl', 'rootPost.content', 'replies.content'],
-      ],
-=======
       events:   ['event',      ['name','description','shortDescription','additionalInfo','location']],
       projects: ['project',    ['name','tagline','description','readMe','tags']],
       teams:    ['team',       ['name','shortDescription','longDescription']],
@@ -167,7 +157,6 @@
 
       // Unified forum threads index: each doc is a whole thread
       forumThreads: ['forum_thread', ['name','topicTitle','topicSlug','topicUrl','rootPost.content','replies.content']],
->>>>>>> fc22ad58
     };
 
     const perIndexSize = options?.perIndexSize ?? MAX_SEARCH_RESULTS_PER_INDEX;
@@ -188,12 +177,6 @@
       const [index, fields] = indices[key];
       const queryBody = options?.strict ? this.buildStrictQuery(fields, text) : this.buildLooseQuery(fields, text);
 
-<<<<<<< HEAD
-      const body =
-        key === 'forumThreads'
-          ? { ...queryBody, sort: [{ _score: 'desc' }], track_total_hits: true }
-          : { ...this.withHighlight(queryBody, fields), sort: [{ _score: 'desc' }], track_total_hits: true };
-=======
       const body: any = {
         ...this.withHighlight(queryBody, fields),
         sort: [{ _score: 'desc' }],
@@ -203,7 +186,6 @@
       if (queryBody?.query) {
         body.highlight.highlight_query = queryBody.query;
       }
->>>>>>> fc22ad58
 
       const res = await this.openSearchService.searchWithLimit(index, perIndexSize, body);
 
@@ -242,10 +224,6 @@
         // Forum threads: decorate and compute a better display name/snippet
         if (key === 'forumThreads') {
           item.kind = 'forum_thread';
-<<<<<<< HEAD
-          const summary = src?.rootPost?.content ? String(src.rootPost.content).slice(0, 120) : '';
-          item.name = src?.topicTitle ? `[${src.topicTitle}] ${summary}` : src?.name ?? summary;
-=======
 
           const hlTitle =
             (Array.isArray(hl['topicTitle']) && hl['topicTitle'][0]) ||
@@ -262,7 +240,6 @@
 
           item.name = hlTitle ? `[${hlTitle}] ${summary}` : (src?.name ?? summary);
 
->>>>>>> fc22ad58
           item.topicTitle = src?.topicTitle;
           item.topicSlug = src?.topicSlug;
           item.topicUrl = src?.topicUrl;
