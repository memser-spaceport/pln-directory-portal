--- conflicted
+++ resolved
@@ -823,11 +823,7 @@
       updateData.deletionReason = null;
     }
 
-<<<<<<< HEAD
-    // Perform the update
-=======
     // Update access level and associated flags
->>>>>>> 54e93471
     const result = await this.prisma.member.updateMany({
       where: {
         uid: { in: memberUids },
@@ -856,13 +852,9 @@
 
         // Enable recommendations only for L4
         if (accessLevel === AccessLevel.L4) {
-<<<<<<< HEAD
           await this.notificationSettingsService.enableRecommendationsFor(
             memberUids
           );
-=======
-          await this.notificationSettingsService.enableRecommendationsFor(memberUids);
->>>>>>> 54e93471
         }
       }
 
@@ -874,15 +866,7 @@
               `Missing email for member with uid ${member.uid}. Can't send a rejection notification email`
             );
           } else {
-<<<<<<< HEAD
-            await this.notificationService.notifyForRejection(
-              member.name,
-              member.uid,
-              member.email
-            );
-=======
             await this.notificationService.notifyForRejection(member.name, member.email);
->>>>>>> 54e93471
           }
         }
       }
