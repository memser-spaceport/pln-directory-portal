import {
  Body,
  Controller,
  Delete,
  Get,
  Param,
  Patch,
  Post,
  Put,
  Query,
  Req,
  UploadedFiles,
  UseGuards,
  UseInterceptors,
  UsePipes,
} from '@nestjs/common';
import { FileFieldsInterceptor } from '@nestjs/platform-express';
import { ApiBody, ApiConsumes, ApiTags } from '@nestjs/swagger';
import { ZodValidationPipe } from '@abitia/zod-dto';
import { DemoDaysService } from './demo-days.service';
import { DemoDayFundraisingProfilesService } from './demo-day-fundraising-profiles.service';
import { DemoDayEngagementService } from './demo-day-engagement.service';
import { UserTokenCheckGuard } from '../guards/user-token-check.guard';
import { UserTokenValidation } from '../guards/user-token-validation.guard';
import { UploadsService } from '../uploads/uploads.service';
import { UploadKind, UploadScopeType } from '@prisma/client';
import { NoCache } from '../decorators/no-cache.decorator';
import {
  CreateDemoDayFeedbackDto,
  ExpressInterestDto,
  UpdateFundraisingDescriptionDto,
  UpdateFundraisingTeamDto,
<<<<<<< HEAD
  CreateDemoDayFeedbackDto,
  CreateDemoDayInvestorApplicationDto,
=======
>>>>>>> 1cd221e4
} from 'libs/contracts/src/schema';

const cache = new Map<string, { data: any; expires: number }>();
const TTL = 30_000; // 30 seconds

@ApiTags('Demo Days')
@Controller('v1/demo-days')
export class DemoDaysController {
  constructor(
    private readonly demoDaysService: DemoDaysService,
    private readonly demoDayFundraisingProfilesService: DemoDayFundraisingProfilesService,
    private readonly uploadsService: UploadsService,
    private readonly demoDayEngagementService: DemoDayEngagementService
  ) {}

  @Get()
  @NoCache()
  async getAllDemoDays() {
    return this.demoDaysService.getAllDemoDays(true);
  }

  @Get('current')
  @UseGuards(UserTokenCheckGuard)
  @NoCache()
  async getCurrentDemoDay(@Req() req) {
    return this.demoDaysService.getCurrentDemoDayAccess(req.userEmail || null);
  }

  // Fundraising endpoints

  @Get('current/fundraising-profile')
  @UseGuards(UserTokenValidation)
  @NoCache()
  async getCurrentDemoDayFundraisingProfile(@Req() req) {
    return this.demoDayFundraisingProfilesService.getCurrentDemoDayFundraisingProfile(req.userEmail);
  }

  @Get('current/fundraising-profiles')
  @UseGuards(UserTokenValidation)
  @NoCache()
  async getCurrentDemoDayFundraisingProfiles(
    @Req() req,
    @Query('stage') stage?: string[] | string,
    @Query('industry') industry?: string[] | string,
    @Query('search') search?: string,
    @Query('showDraft') showDraft?: string
  ) {
    const normalize = (v: string | string[] | undefined) => (!v ? undefined : Array.isArray(v) ? v : v.split(','));

    return this.demoDayFundraisingProfilesService.getCurrentDemoDayFundraisingProfiles(
      req.userEmail,
      {
        stage: normalize(stage),
        industry: normalize(industry),
        search,
      },
      showDraft === 'true'
    );
  }

  @Put('current/teams/:teamUid/fundraising-profile/one-pager')
  @UseGuards(UserTokenValidation)
  @UseInterceptors(FileFieldsInterceptor([{ name: 'onePagerFile', maxCount: 1 }]))
  @NoCache()
  async updateOnePagerByTeam(
    @Req() req,
    @Param('teamUid') teamUid: string,
    @UploadedFiles() files: { onePagerFile?: Express.Multer.File[] }
  ) {
    if (!files.onePagerFile?.[0]) {
      throw new Error('onePagerFile is required');
    }

    const upload = await this.uploadsService.uploadGeneric({
      file: files.onePagerFile[0],
      kind: UploadKind.SLIDE,
      scopeType: UploadScopeType.NONE,
    });

    return this.demoDayFundraisingProfilesService.updateFundraisingOnePager(req.userEmail, teamUid, upload.uid);
  }

  @Delete('current/teams/:teamUid/fundraising-profile/one-pager')
  @UseGuards(UserTokenValidation)
  @NoCache()
  async deleteOnePagerByTeam(@Req() req, @Param('teamUid') teamUid: string) {
    return this.demoDayFundraisingProfilesService.deleteFundraisingOnePager(req.userEmail, teamUid);
  }

  @Put('current/teams/:teamUid/fundraising-profile/video')
  @UseGuards(UserTokenValidation)
  @UseInterceptors(FileFieldsInterceptor([{ name: 'videoFile', maxCount: 1 }]))
  @NoCache()
  async updateVideoByTeam(
    @Req() req,
    @Param('teamUid') teamUid: string,
    @UploadedFiles() files: { videoFile?: Express.Multer.File[] }
  ) {
    if (!files.videoFile?.[0]) {
      throw new Error('videoFile is required');
    }

    const upload = await this.uploadsService.uploadGeneric({
      file: files.videoFile[0],
      kind: UploadKind.VIDEO,
      scopeType: UploadScopeType.NONE,
    });

    return this.demoDayFundraisingProfilesService.updateFundraisingVideo(req.userEmail, teamUid, upload.uid);
  }

  @Put('current/teams/:teamUid/fundraising-profile/description')
  @UseGuards(UserTokenValidation)
  @NoCache()
  async updateDescriptionByTeam(
    @Req() req,
    @Param('teamUid') teamUid: string,
    @Body() body: UpdateFundraisingDescriptionDto
  ) {
    if (!body.description || body.description.trim() === '') {
      throw new Error('description is required');
    }

    return this.demoDayFundraisingProfilesService.updateFundraisingDescription(
      req.userEmail,
      teamUid,
      body.description
    );
  }

  @Delete('current/teams/:teamUid/fundraising-profile/video')
  @UseGuards(UserTokenValidation)
  @NoCache()
  async deleteVideoByTeam(@Req() req, @Param('teamUid') teamUid: string) {
    return this.demoDayFundraisingProfilesService.deleteFundraisingVideo(req.userEmail, teamUid);
  }

  @Patch('current/teams/:teamUid/fundraising-profile/team')
  @UseGuards(UserTokenValidation)
  @UsePipes(ZodValidationPipe)
  @NoCache()
  async updateTeamByTeam(@Req() req, @Param('teamUid') teamUid: string, @Body() body: UpdateFundraisingTeamDto) {
    return this.demoDayFundraisingProfilesService.updateFundraisingTeam(req.userEmail, teamUid, body);
  }

  @Patch('current/confidentiality-policy')
  @UseGuards(UserTokenValidation)
  @NoCache()
  async updateConfidentialityAcceptance(@Req() req, @Body() body: { accepted: boolean }) {
    if (typeof body.accepted !== 'boolean') {
      throw new Error('accepted must be a boolean');
    }

    return this.demoDaysService.updateConfidentialityAcceptance(req.userEmail, body.accepted);
  }

  // Engagement endpoints

  @Get('current/engagement')
  @UseGuards(UserTokenValidation)
  @NoCache()
  async getCurrentEngagement(@Req() req) {
    // Returns minimal engagement state for the UI
    return this.demoDayEngagementService.getCurrentEngagement(req.userEmail);
  }

  @Post('current/engagement/calendar-added')
  @UseGuards(UserTokenValidation)
  @NoCache()
  async markCalendarAdded(@Req() req) {
    // Tracks the "Add to Calendar" click (.ics button)
    return this.demoDayEngagementService.markCalendarAdded(req.userEmail);
  }

  @Post('current/express-interest')
  @UseGuards(UserTokenValidation)
  @UsePipes(ZodValidationPipe)
  @NoCache()
  async expressInterest(@Req() req, @Body() body: ExpressInterestDto) {
    return this.demoDayEngagementService.expressInterest(
      req.userEmail,
      body.teamFundraisingProfileUid,
      body.interestType,
      body.isPrepDemoDay,
      body.referralData
    );
  }

  @NoCache() //turn off global cache
  @Get('current/express-interest/stats')
  async getExpressInterestStats(@Query('prep') prep?: string) {
    const isPrepDemoDay = (prep ?? '').toString().toLowerCase() === 'true';
    const key = `express-interest:${isPrepDemoDay}`;
    const now = Date.now();

    const cached = cache.get(key);
    if (cached && cached.expires > now) return cached.data; // cache hit
    const data = await this.demoDaysService.getCurrentExpressInterestStats(isPrepDemoDay);
    cache.set(key, { data, expires: now + TTL });
    return data;
  }

  // Direct S3 upload endpoints
  @Post('current/teams/:teamUid/fundraising-profile/video/upload-url')
  @UseGuards(UserTokenValidation)
  @NoCache()
  async getVideoUploadUrl(
    @Req() req,
    @Param('teamUid') teamUid: string,
    @Body() body: { filename: string; filesize: number; mimetype: string }
  ) {
    if (!body.filename || !body.filesize || !body.mimetype) {
      throw new Error('filename, filesize, and mimetype are required');
    }

    return this.demoDayFundraisingProfilesService.generateVideoUploadUrl(
      req.userEmail,
      teamUid,
      body.filename,
      body.filesize,
      body.mimetype
    );
  }

  @Post('current/teams/:teamUid/fundraising-profile/video/confirm')
  @UseGuards(UserTokenValidation)
  @NoCache()
  async confirmVideoUpload(@Req() req, @Param('teamUid') teamUid: string, @Body() body: { uploadUid: string }) {
    if (!body.uploadUid) {
      throw new Error('uploadUid is required');
    }

    return this.demoDayFundraisingProfilesService.confirmVideoUpload(req.userEmail, teamUid, body.uploadUid);
  }

  @Post('current/teams/:teamUid/fundraising-profile/one-pager/upload-url')
  @UseGuards(UserTokenValidation)
  @NoCache()
  async getOnePagerUploadUrl(
    @Req() req,
    @Param('teamUid') teamUid: string,
    @Body() body: { filename: string; filesize: number; mimetype: string }
  ) {
    if (!body.filename || !body.filesize || !body.mimetype) {
      throw new Error('filename, filesize, and mimetype are required');
    }

    return this.demoDayFundraisingProfilesService.generateOnePagerUploadUrl(
      req.userEmail,
      teamUid,
      body.filename,
      body.filesize,
      body.mimetype
    );
  }

  @Post('current/teams/:teamUid/fundraising-profile/one-pager/confirm')
  @UseGuards(UserTokenValidation)
  @NoCache()
  async confirmOnePagerUpload(@Req() req, @Param('teamUid') teamUid: string, @Body() body: { uploadUid: string }) {
    if (!body.uploadUid) {
      throw new Error('uploadUid is required');
    }

    return this.demoDayFundraisingProfilesService.confirmOnePagerUpload(req.userEmail, teamUid, body.uploadUid);
  }

  @Post('current/teams/:teamUid/fundraising-profile/one-pager/preview')
  @UseGuards(UserTokenValidation)
  @ApiConsumes('multipart/form-data')
  @ApiBody({
    schema: {
      type: 'object',
      properties: {
        previewImage: { type: 'string', format: 'binary' },
        previewImageSmall: { type: 'string', format: 'binary' },
      },
    },
  })
  @UseInterceptors(
    FileFieldsInterceptor([
      { name: 'previewImage', maxCount: 1 },
      { name: 'previewImageSmall', maxCount: 1 },
    ])
  )
  @NoCache()
  async uploadOnePagerPreview(
    @Req() req,
    @Param('teamUid') teamUid: string,
    @UploadedFiles()
    files: {
      previewImage?: Express.Multer.File[];
      previewImageSmall?: Express.Multer.File[];
    }
  ) {
    if (!files.previewImage?.[0]) {
      throw new Error('previewImage is required');
    }

    return this.demoDayFundraisingProfilesService.uploadOnePagerPreviewByMember(
      req.userEmail,
      teamUid,
      files.previewImage[0],
      files.previewImageSmall?.[0]
    );
  }

  @Get('current/teams/:teamUid/analytics')
  @UseGuards(UserTokenValidation)
  @NoCache()
  async getTeamAnalytics(@Req() req, @Param('teamUid') teamUid: string) {
    return this.demoDaysService.getTeamAnalytics(teamUid);
  }

  @Post('current/feedback')
  @UseGuards(UserTokenValidation)
  @UsePipes(ZodValidationPipe)
  @NoCache()
  async submitFeedback(@Req() req, @Body() body: CreateDemoDayFeedbackDto) {
    return this.demoDaysService.createFeedback(req.userEmail, body);
  }

  @Post('current/investor-application')
  @UseGuards(UserTokenValidation)
  @UsePipes(ZodValidationPipe)
  @NoCache()
  async submitInvestorApplication(@Body() body: CreateDemoDayInvestorApplicationDto) {
    return this.demoDaysService.submitInvestorApplication(body);
  }
}<|MERGE_RESOLUTION|>--- conflicted
+++ resolved
@@ -27,14 +27,10 @@
 import { NoCache } from '../decorators/no-cache.decorator';
 import {
   CreateDemoDayFeedbackDto,
+  CreateDemoDayInvestorApplicationDto,
   ExpressInterestDto,
   UpdateFundraisingDescriptionDto,
   UpdateFundraisingTeamDto,
-<<<<<<< HEAD
-  CreateDemoDayFeedbackDto,
-  CreateDemoDayInvestorApplicationDto,
-=======
->>>>>>> 1cd221e4
 } from 'libs/contracts/src/schema';
 
 const cache = new Map<string, { data: any; expires: number }>();
