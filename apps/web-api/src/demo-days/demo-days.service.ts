<<<<<<< HEAD
import { Injectable, NotFoundException, ConflictException, BadRequestException } from '@nestjs/common';
=======
import { ConflictException, ForbiddenException, Injectable, NotFoundException } from '@nestjs/common';
>>>>>>> 1cd221e4
import { DemoDay, DemoDayStatus } from '@prisma/client';
import { PrismaService } from '../shared/prisma.service';
import { AnalyticsService } from '../analytics/service/analytics.service';
import { MembersService } from '../members/members.service';

type ExpressInterestStats = { liked: number; connected: number; invested: number; referral: number; total: number };

@Injectable()
export class DemoDaysService {
  constructor(
    private readonly prisma: PrismaService,
    private readonly analyticsService: AnalyticsService,
    private readonly membersService: MembersService
  ) {}

  async getCurrentDemoDay(): Promise<DemoDay | null> {
    const demoDay = await this.prisma.demoDay.findFirst({
      where: {
        status: {
          in: [
            DemoDayStatus.UPCOMING,
            DemoDayStatus.REGISTRATION_OPEN,
            DemoDayStatus.EARLY_ACCESS,
            DemoDayStatus.ACTIVE,
            DemoDayStatus.COMPLETED,
            DemoDayStatus.ARCHIVED,
          ],
        },
        isDeleted: false,
      },
      orderBy: { createdAt: 'desc' },
    });

    return demoDay;
  }

  async getCurrentDemoDayAccess(memberEmail: string | null): Promise<{
    access: 'none' | 'INVESTOR' | 'FOUNDER';
    status: 'NONE' | 'UPCOMING' | 'REGISTRATION_OPEN' | 'ACTIVE' | 'COMPLETED';
    uid?: string;
    date?: string;
    title?: string;
    description?: string;
    teamsCount?: number;
    investorsCount?: number;
    isDemoDayAdmin?: boolean;
    isEarlyAccess?: boolean;
    confidentialityAccepted?: boolean;
  }> {
    const demoDay = await this.getCurrentDemoDay();
    if (!demoDay) {
      return {
        access: 'none',
        status: 'NONE',
        teamsCount: 0,
        investorsCount: 0,
        confidentialityAccepted: false,
      };
    }

    // Handle unauthorized users
    if (!memberEmail) {
      return {
        access: 'none',
        status: this.getExternalDemoDayStatus(demoDay.status),
        date: demoDay.startDate.toISOString(),
        title: demoDay.title,
        description: demoDay.description,
        teamsCount: 0,
        investorsCount: 0,
        confidentialityAccepted: false,
      };
    }

    const [investorsCount, teamsCount, member] = await Promise.all([
      this.prisma.member.count({
        where: {
          AND: [
            {
              accessLevel: {
                in: ['L5', 'L6'],
              },
            },
            {
              OR: [
                {
                  investorProfile: {
                    secRulesAccepted: true,
                  },
                },
                {
                  investorProfile: {
                    type: { not: null },
                  },
                },
              ],
            },
            // If InvestorProfile.type = 'FUND', member must belong to a team with isFund = true
            {
              OR: [
                // Allow if not FUND type
                {
                  investorProfile: {
                    OR: [{ type: { not: 'FUND' } }, { type: { equals: null } }],
                  },
                },
                // Or if FUND type, require member to be in a team with isFund = true
                {
                  AND: [
                    {
                      investorProfile: {
                        type: 'FUND',
                      },
                    },
                    {
                      teamMemberRoles: {
                        some: {
                          investmentTeam: true,
                          team: {
                            isFund: true,
                          },
                        },
                      },
                    },
                  ],
                },
              ],
            },
            // If InvestorProfile.type = 'ANGEL', at least one field must be filled
            {
              OR: [
                // Allow if not ANGEL type
                {
                  investorProfile: {
                    OR: [{ type: { not: 'ANGEL' } }, { type: { equals: null } }],
                  },
                },
                // Or if ANGEL type, at least one field must be filled
                {
                  AND: [
                    {
                      investorProfile: {
                        type: 'ANGEL',
                      },
                    },
                    {
                      investorProfile: {
                        OR: [
                          {
                            investInStartupStages: { isEmpty: false },
                          },
                          {
                            typicalCheckSize: { not: null, gt: 0 },
                          },
                          {
                            investmentFocus: { isEmpty: false },
                          },
                        ],
                      },
                    },
                  ],
                },
              ],
            },
            // If InvestorProfile.type = 'ANGEL_AND_FUND', must satisfy at least one of FUND or ANGEL requirements
            {
              OR: [
                // Allow if not ANGEL_AND_FUND type
                {
                  investorProfile: {
                    OR: [{ type: { not: 'ANGEL_AND_FUND' } }, { type: { equals: null } }],
                  },
                },
                // Or if ANGEL_AND_FUND type, must satisfy at least one requirement
                {
                  AND: [
                    {
                      investorProfile: {
                        type: 'ANGEL_AND_FUND',
                      },
                    },
                    {
                      OR: [
                        // FUND requirement: member must be in a team with isFund = true and investmentTeam = true
                        {
                          teamMemberRoles: {
                            some: {
                              investmentTeam: true,
                              team: {
                                isFund: true,
                              },
                            },
                          },
                        },
                        // ANGEL requirement: at least one field must be filled
                        {
                          investorProfile: {
                            OR: [
                              {
                                investInStartupStages: { isEmpty: false },
                              },
                              {
                                typicalCheckSize: { not: null, gt: 0 },
                              },
                              {
                                investmentFocus: { isEmpty: false },
                              },
                            ],
                          },
                        },
                      ],
                    },
                  ],
                },
              ],
            },
          ],
        },
      }),
      this.prisma.teamFundraisingProfile.count({
        where: {
          demoDayUid: demoDay.uid,
          status: 'PUBLISHED',
          onePagerUploadUid: { not: null },
          videoUploadUid: { not: null },
          team: {
            demoDayParticipants: {
              some: {
                demoDayUid: demoDay.uid,
                isDeleted: false,
                status: 'ENABLED',
                type: 'FOUNDER',
              },
            },
          },
        },
      }),
      this.prisma.member.findUnique({
        where: { email: memberEmail },
        select: {
          uid: true,
          accessLevel: true,
          memberRoles: {
            select: {
              name: true,
            },
          },
          demoDayParticipants: {
            where: {
              demoDayUid: demoDay.uid,
              isDeleted: false,
            },
            select: {
              uid: true,
              status: true,
              type: true,
              isDemoDayAdmin: true,
              hasEarlyAccess: true,
              confidentialityAccepted: true,
            },
          },
        },
      }),
    ]);

    if (!member || ['L0', 'L1', 'Rejected'].includes(member?.accessLevel ?? '')) {
      return {
        access: 'none',
        status: this.getExternalDemoDayStatus(demoDay.status),
      };
    }

    // Check if member is directory admin
    const roleNames = member.memberRoles.map((role) => role.name);
    const isDirectoryAdmin = roleNames.includes('DIRECTORYADMIN');

    // Check demo day participant
    const participant = member.demoDayParticipants[0];
    if (participant && participant.status !== 'ENABLED') {
      return {
        access: 'none',
        status: this.getExternalDemoDayStatus(demoDay.status),
        date: demoDay.startDate.toISOString(),
        title: demoDay.title,
        description: demoDay.description,
        teamsCount,
        investorsCount,
        confidentialityAccepted: participant.confidentialityAccepted,
      };
    }

    if (participant && participant.status === 'INVITED') {
      participant.status = 'ENABLED';
      await this.prisma.demoDayParticipant.update({
        where: { uid: participant.uid },
        data: { status: 'ENABLED' },
      });
    }

    if (participant && participant.status === 'ENABLED') {
      // Member is an enabled participant
      const access = participant.type === 'INVESTOR' ? 'INVESTOR' : 'FOUNDER';

      return {
        access,
        uid: demoDay.uid,
        date: demoDay.startDate.toISOString(),
        title: demoDay.title,
        description: demoDay.description,
        status: this.getExternalDemoDayStatus(
          demoDay.status,
          participant.type === 'FOUNDER' || participant.hasEarlyAccess
        ),
        isEarlyAccess: demoDay.status === DemoDayStatus.EARLY_ACCESS,
        isDemoDayAdmin: participant.isDemoDayAdmin || isDirectoryAdmin,
        confidentialityAccepted: participant.confidentialityAccepted,
        teamsCount,
        investorsCount,
      };
    }

    return {
      access: 'none',
      status: this.getExternalDemoDayStatus(demoDay.status),
      date: demoDay.startDate.toISOString(),
      title: demoDay.title,
      description: demoDay.description,
      teamsCount,
      investorsCount,
      confidentialityAccepted: false,
    };
  }

  // Admin methods

  async createDemoDay(
    data: {
      startDate: Date;
      endDate: Date;
      title: string;
      slugURL: string;
      description: string;
      shortDescription?: string | null;
      status: DemoDayStatus;
    },
    actorEmail?: string
  ): Promise<DemoDay> {
    // resolve actor (optional)
    let actorUid: string | undefined;
    if (actorEmail) {
      const actor = await this.prisma.member.findUnique({ where: { email: actorEmail }, select: { uid: true } });
      actorUid = actor?.uid;
    }

    // Check if slug already exists
    const slugURL = data.slugURL;
    const existingDemoDay = await this.prisma.demoDay.findFirst({ where: { slugURL, isDeleted: false } });
    if (existingDemoDay) {
      throw new ConflictException(
        `A demo day with slug "${slugURL}" already exists. Please choose a different title or slug.`
      );
    }

    const created = await this.prisma.demoDay.create({
      data: {
        startDate: data.startDate,
        endDate: data.endDate,
        title: data.title,
        description: data.description,
        shortDescription: data.shortDescription,
        status: data.status,
        slugURL,
      },
    });

    // Track "Demo Day created"
    await this.analyticsService.trackEvent({
      name: 'demo-day-created',
      distinctId: created.uid,
      properties: {
        demoDayUid: created.uid,
        title: created.title,
        description: created.description,
        shortDescription: created.shortDescription,
        startDate: created.startDate?.toISOString?.() || null,
        endDate: created.endDate?.toISOString?.() || null,
        status: created.status,
        actorUid: actorUid || null,
        actorEmail: actorEmail || null,
      },
    });

    return created;
  }

  async getAllDemoDays(excludeInactive = false): Promise<DemoDay[]> {
    const whereClause: any = {
      isDeleted: false,
    };

    if (excludeInactive) {
      whereClause.status = {
        not: DemoDayStatus.ARCHIVED,
      };
      whereClause.teamFundraisingProfiles = {
        some: {
          status: {
            not: 'DISABLED',
          },
        },
      };
    }

    return this.prisma.demoDay.findMany({
      where: whereClause,
      select: {
        id: true,
        uid: true,
        slugURL: true,
        startDate: true,
        endDate: true,
        title: true,
        description: true,
        shortDescription: true,
        status: true,
        createdAt: true,
        updatedAt: true,
        isDeleted: true,
        deletedAt: true,
      },
      orderBy: { createdAt: 'desc' },
    });
  }

  async getDemoDayByUid(uid: string): Promise<DemoDay> {
    const demoDay = await this.prisma.demoDay.findFirst({
      where: { uid, isDeleted: false },
      select: {
        id: true,
        uid: true,
        slugURL: true,
        startDate: true,
        endDate: true,
        title: true,
        description: true,
        shortDescription: true,
        status: true,
        createdAt: true,
        updatedAt: true,
        isDeleted: true,
        deletedAt: true,
      },
    });

    if (!demoDay) {
      throw new NotFoundException(`Demo day with uid ${uid} not found`);
    }

    return demoDay;
  }

  async getDemoDayBySlugURL(slugURL: string): Promise<DemoDay> {
    const demoDay = await this.prisma.demoDay.findFirst({
      where: { slugURL, isDeleted: false },
      select: {
        id: true,
        uid: true,
        slugURL: true,
        startDate: true,
        endDate: true,
        title: true,
        description: true,
        shortDescription: true,
        status: true,
        createdAt: true,
        updatedAt: true,
        isDeleted: true,
        deletedAt: true,
      },
    });

    if (!demoDay) {
      throw new NotFoundException(`Demo day with slug ${slugURL} not found`);
    }

    return demoDay;
  }

  async updateDemoDay(
    uid: string,
    data: {
      startDate?: Date;
      endDate?: Date;
      title?: string;
      description?: string;
      shortDescription?: string | null;
      status?: DemoDayStatus;
    },
    actorEmail?: string
  ): Promise<DemoDay> {
    // First check if demo day exists
    const before = await this.getDemoDayByUid(uid);

    // resolve actor (optional)
    let actorUid: string | undefined;
    if (actorEmail) {
      const actor = await this.prisma.member.findUnique({ where: { email: actorEmail }, select: { uid: true } });
      actorUid = actor?.uid;
    }

    const updateData: any = {};

    if (data.startDate !== undefined) {
      updateData.startDate = data.startDate;
    }
    if (data.endDate !== undefined) {
      updateData.endDate = data.endDate;
    }
    if (data.title !== undefined) {
      updateData.title = data.title;
    }
    if (data.description !== undefined) {
      updateData.description = data.description;
    }
    if (data.shortDescription !== undefined) {
      updateData.shortDescription = data.shortDescription;
    }
    if (data.status !== undefined) {
      updateData.status = data.status;
    }

    const updated = await this.prisma.demoDay.update({
      where: { uid },
      data: updateData,
      select: {
        id: true,
        uid: true,
        slugURL: true,
        startDate: true,
        endDate: true,
        title: true,
        description: true,
        shortDescription: true,
        status: true,
        createdAt: true,
        updatedAt: true,
        isDeleted: true,
        deletedAt: true,
      },
    });

    // Track "details updated" (name/description/startDate/endDate) only if any changed
    const detailsChanged: string[] = [];
    if (updateData.title !== undefined && before.title !== updated.title) detailsChanged.push('title');
    if (updateData.description !== undefined && before.description !== updated.description)
      detailsChanged.push('description');
    if (updateData.startDate !== undefined && before.startDate?.toISOString?.() !== updated.startDate?.toISOString?.())
      detailsChanged.push('startDate');
    if (updateData.endDate !== undefined && before.endDate?.toISOString?.() !== updated.endDate?.toISOString?.())
      detailsChanged.push('endDate');

    if (detailsChanged.length > 0) {
      await this.analyticsService.trackEvent({
        name: 'demo-day-details-updated',
        distinctId: updated.uid,
        properties: {
          demoDayUid: updated.uid,
          changedFields: detailsChanged,
          title: updated.title,
          description: updated.description,
          startDate: updated.startDate?.toISOString?.() || null,
          actorUid: actorUid || null,
          actorEmail: actorEmail || null,
        },
      });
    }

    // Track "status updated" if changed
    if (updateData.status !== undefined && before.status !== updated.status) {
      await this.analyticsService.trackEvent({
        name: 'demo-day-status-updated',
        distinctId: updated.uid,
        properties: {
          demoDayUid: updated.uid,
          fromStatus: before.status,
          toStatus: updated.status,
          actorUid: actorUid || null,
          actorEmail: actorEmail || null,
        },
      });
    }

    return updated;
  }

  private getExternalDemoDayStatus(
    demoDayStatus: DemoDayStatus,
    hasEarlyAccess = false
  ): 'UPCOMING' | 'REGISTRATION_OPEN' | 'ACTIVE' | 'COMPLETED' {
    if (demoDayStatus === DemoDayStatus.REGISTRATION_OPEN) {
      return 'REGISTRATION_OPEN';
    }

    // Never return EARLY_ACCESS to frontend - if hasEarlyAccess is true, return ACTIVE, otherwise return UPCOMING
    if (demoDayStatus === DemoDayStatus.EARLY_ACCESS) {
      if (hasEarlyAccess) {
        return 'ACTIVE';
      } else {
        return 'UPCOMING';
      }
    }

    return demoDayStatus.toUpperCase() as 'UPCOMING' | 'ACTIVE' | 'COMPLETED';
  }

  async getCurrentExpressInterestStats(isPrepDemoDay: boolean): Promise<ExpressInterestStats> {
    const demoDay = await this.getCurrentDemoDay();
    if (!demoDay) return { liked: 0, connected: 0, invested: 0, referral: 0, total: 0 };

    const agg = await this.prisma.demoDayExpressInterestStatistic.aggregate({
      where: {
        demoDayUid: demoDay.uid,
        isPrepDemoDay,
      },
      _sum: {
        likedCount: true,
        connectedCount: true,
        investedCount: true,
        referralCount: true,
      },
    });

    const liked = agg._sum.likedCount ?? 0;
    const connected = agg._sum.connectedCount ?? 0;
    const invested = agg._sum.investedCount ?? 0;
    const referral = agg._sum.referralCount ?? 0;
    const total = liked + connected + invested + referral;

    return { liked, connected, invested, referral, total };
  }

  async updateConfidentialityAcceptance(memberEmail: string, accepted: boolean): Promise<{ success: boolean }> {
    const demoDay = await this.getCurrentDemoDay();
    if (!demoDay) {
      throw new NotFoundException('No current demo day found');
    }

    const member = await this.prisma.member.findUnique({
      where: { email: memberEmail },
      select: { uid: true },
    });

    if (!member) {
      throw new NotFoundException('Member not found');
    }

    const existingParticipant = await this.prisma.demoDayParticipant.findUnique({
      where: {
        demoDayUid_memberUid: {
          demoDayUid: demoDay.uid,
          memberUid: member.uid,
        },
      },
    });

    if (existingParticipant) {
      await this.prisma.demoDayParticipant.update({
        where: { uid: existingParticipant.uid },
        data: { confidentialityAccepted: accepted },
      });
    }

    return { success: true };
  }

  async getTeamAnalytics(teamUid: string) {
    const demoDay = await this.getCurrentDemoDay();
    if (!demoDay) {
      throw new NotFoundException('No active demo day found');
    }

    // Find the fundraising profile for this team
    const fundraisingProfile = await this.prisma.teamFundraisingProfile.findUnique({
      where: {
        teamUid_demoDayUid: {
          teamUid,
          demoDayUid: demoDay.uid,
        },
      },
      select: {
        uid: true,
        team: {
          select: {
            uid: true,
            name: true,
          },
        },
      },
    });

    if (!fundraisingProfile) {
      throw new NotFoundException('Team fundraising profile not found for current demo day');
    }

    // Get all interest statistics for this team's fundraising profile
    const allStats = await this.prisma.demoDayExpressInterestStatistic.findMany({
      where: {
        demoDayUid: demoDay.uid,
        teamFundraisingProfileUid: fundraisingProfile.uid,
      },
      include: {
        member: {
          select: {
            uid: true,
            name: true,
            email: true,
            teamMemberRoles: {
              where: {
                investmentTeam: true,
              },
              include: {
                team: {
                  select: {
                    uid: true,
                    name: true,
                    isFund: true,
                  },
                },
              },
            },
          },
        },
      },
      orderBy: {
        updatedAt: 'desc',
      },
    });

    // Calculate summary statistics
    const uniqueInvestors = new Set(allStats.map((s) => s.memberUid)).size;
    const totalLikes = allStats.filter((s) => s.liked).length;
    const totalConnections = allStats.filter((s) => s.connected).length;
    const totalInvestments = allStats.filter((s) => s.invested).length;
    const totalReferrals = allStats.filter((s) => s.referral).length;
    const totalEngagement = allStats.reduce((sum, s) => sum + s.totalCount, 0);

    // Build investor activity list
    const investorActivity = allStats
      .filter((s) => s.totalCount > 0) // Only show investors who have engaged
      .map((stat) => {
        const investmentTeamRole = stat.member.teamMemberRoles.find((role) => role.investmentTeam);
        const fundOrAngel = investmentTeamRole?.team;

        return {
          investorUid: stat.member.uid,
          investorName: stat.member.name,
          investorEmail: stat.member.email,
          fundOrAngel: fundOrAngel
            ? {
                uid: fundOrAngel.uid,
                name: fundOrAngel.name,
                isFund: fundOrAngel.isFund,
              }
            : null,
          activity: {
            liked: stat.liked,
            connected: stat.connected,
            invested: stat.invested,
            referral: stat.referral,
          },
          date: stat.updatedAt,
        };
      });

    // Group engagement by time
    // Use Event table for time-series data, but only count first occurrence of each action per investor
    const engagementOverTime = await this.prisma.$queryRaw<
      Array<{ hour: Date; likes: bigint; connects: bigint; invests: bigint; referrals: bigint }>
    >`
      WITH first_events AS (
        SELECT DISTINCT ON ("userId", props->>'teamUid', props->>'interestType')
          "userId",
          props->>'interestType' as interest_type,
          props->>'teamUid' as team_uid,
          ts
        FROM "Event"
        WHERE "eventType" = 'demo-day-express-interest'
          AND props->>'demoDayUid' = ${demoDay.uid}
          AND props->>'teamUid' = ${fundraisingProfile.team.uid}
        ORDER BY "userId", props->>'teamUid', props->>'interestType', ts
      )
      SELECT
        DATE_TRUNC('hour', ts) as hour,
        COUNT(*) FILTER (WHERE interest_type = 'like') as likes,
        COUNT(*) FILTER (WHERE interest_type = 'connect') as connects,
        COUNT(*) FILTER (WHERE interest_type = 'invest') as invests,
        COUNT(*) FILTER (WHERE interest_type = 'referral') as referrals
      FROM first_events
      GROUP BY DATE_TRUNC('hour', ts)
      ORDER BY hour
    `;

    return {
      team: {
        uid: fundraisingProfile.team.uid,
        name: fundraisingProfile.team.name,
      },
      demoDay: {
        uid: demoDay.uid,
        title: demoDay.title,
      },
      summary: {
        totalEngagement,
        uniqueInvestors,
        likes: totalLikes,
        connections: totalConnections,
        investments: totalInvestments,
        referrals: totalReferrals,
      },
      engagementOverTime: engagementOverTime.map((row) => ({
        timestamp: row.hour,
        likes: Number(row.likes),
        connects: Number(row.connects),
        invests: Number(row.invests),
        referrals: Number(row.referrals),
      })),
      investorActivity,
    };
  }

  async createFeedback(
    memberEmail: string,
    feedbackData: {
      rating: number;
      qualityComments?: string | null;
      improvementComments?: string | null;
      comment?: string | null;
      issues: string[];
    }
  ) {
    const demoDay = await this.getCurrentDemoDay();
    if (!demoDay) {
      throw new NotFoundException('No current demo day found');
    }

    const member = await this.prisma.member.findUnique({
      where: { email: memberEmail },
      select: { uid: true },
    });

    if (!member) {
      throw new NotFoundException('Member not found');
    }

    // Create feedback (multiple submissions allowed)
    const feedback = await this.prisma.demoDayFeedback.create({
      data: {
        demoDayUid: demoDay.uid,
        memberUid: member.uid,
        rating: feedbackData.rating,
        qualityComments: feedbackData.qualityComments || null,
        improvementComments: feedbackData.improvementComments || null,
        comment: feedbackData.comment || null,
        issues: feedbackData.issues,
      },
    });

    // Track analytics event
    await this.analyticsService.trackEvent({
      name: 'demo-day-feedback-submitted',
      distinctId: member.uid,
      properties: {
        demoDayUid: demoDay.uid,
        feedbackUid: feedback.uid,
        rating: feedback.rating,
        hasComment: !!feedback.comment,
        hasQualityComments: !!feedback.qualityComments,
        hasImprovementComments: !!feedback.improvementComments,
        qualityComments: feedback.qualityComments,
        improvementComments: feedback.improvementComments,
        issuesCount: feedback.issues.length,
        issues: feedback.issues,
      },
    });

    return feedback;
  }

<<<<<<< HEAD
  async submitInvestorApplication(applicationData: {
    email: string;
    name: string;
    linkedinProfile: string;
    role: string;
    organisationFundName: string;
    isAccreditedInvestor?: boolean;
  }) {
    const demoDay = await this.getCurrentDemoDay();
    if (!demoDay) {
      throw new NotFoundException('No current demo day found');
    }

    // Check if demo day is accepting applications (REGISTRATION_OPEN status)
    if (demoDay.status !== DemoDayStatus.REGISTRATION_OPEN && demoDay.status !== DemoDayStatus.EARLY_ACCESS) {
      throw new BadRequestException('Demo day is not currently accepting applications');
    }

    const normalizedEmail = applicationData.email.toLowerCase().trim();

    // Check if member already exists
    let member = await this.prisma.member.findUnique({
      where: { email: normalizedEmail },
      select: {
        uid: true,
        email: true,
        accessLevel: true,
        investorProfile: true,
        demoDayParticipants: {
          where: {
            demoDayUid: demoDay.uid,
            isDeleted: false,
          },
        },
      },
    });

    let isNewMember = false;

    // If member doesn't exist, create a new one with L0 access level
    if (!member) {
      isNewMember = true;
      member = await this.prisma.member.create({
        data: {
          email: normalizedEmail,
          name: applicationData.name,
          accessLevel: 'L0',
          signUpSource: `demoday-${demoDay.slugURL}`,
          linkedinHandler: applicationData.linkedinProfile,
        },
        select: {
          uid: true,
          email: true,
          accessLevel: true,
          investorProfile: true,
          demoDayParticipants: {
            where: {
              demoDayUid: demoDay.uid,
              isDeleted: false,
            },
          },
        },
      });
    }

    // Create or update investor profile
    if (!member.investorProfile) {
      const investorProfile = await this.prisma.investorProfile.create({
        data: {
          memberUid: member.uid,
          investmentFocus: [], // Will be filled in later by the investor
          secRulesAccepted: applicationData.isAccreditedInvestor ?? false,
          secRulesAcceptedAt: applicationData.isAccreditedInvestor ? new Date() : null,
        },
      });

      // Link investor profile to member
      await this.prisma.member.update({
        where: { uid: member.uid },
        data: { investorProfileId: investorProfile.uid },
      });
    } else if (applicationData.isAccreditedInvestor && !member.investorProfile.secRulesAccepted) {
      // Update existing profile if user accepted accredited investor terms
      await this.prisma.investorProfile.update({
        where: { uid: member.investorProfile.uid },
        data: {
          secRulesAccepted: true,
          secRulesAcceptedAt: new Date(),
        },
      });
    }

    // Check if already a participant for this demo day
    if (member.demoDayParticipants && member.demoDayParticipants.length > 0) {
      throw new BadRequestException('You have already submitted an application for this demo day');
    }

    // Create demo day participant with INVITED status (pending approval)
    const participant = await this.prisma.demoDayParticipant.create({
      data: {
        demoDayUid: demoDay.uid,
        memberUid: member.uid,
        type: 'INVESTOR',
        status: 'INVITED', // Pending approval from admin
      },
    });

    // Track analytics event
    await this.analyticsService.trackEvent({
      name: 'demo-day-investor-application-submitted',
      distinctId: member.uid,
      properties: {
        demoDayUid: demoDay.uid,
        participantUid: participant.uid,
        email: normalizedEmail,
        name: applicationData.name,
        role: applicationData.role,
        organisationFundName: applicationData.organisationFundName,
        linkedinProfile: applicationData.linkedinProfile,
        isAccreditedInvestor: applicationData.isAccreditedInvestor ?? false,
        isNewMember,
      },
    });

    return {
      success: true,
      message: 'Your application has been submitted successfully. You will be notified once it is reviewed.',
      participantUid: participant.uid,
    };
=======
  /**
   * Check if a member has access to a specific demo day and determine their access level
   * @param memberEmail - Email of the member to check
   * @param demoDayUid - UID of the demo day
   * @returns Participant UID and admin status
   * @throws ForbiddenException if the member has no access
   */
  async checkDemoDayAccess(
    memberEmail: string,
    demoDayUid: string
  ): Promise<{ participantUid: string; isAdmin: boolean }> {
    const member = await this.membersService.findMemberByEmail(memberEmail);

    if (!member) {
      throw new ForbiddenException('No demo day access');
    }

    // Check if a user is a directory admin
    const isDirectoryAdmin = this.membersService.checkIfAdminUser(member);
    if (isDirectoryAdmin) {
      return { participantUid: member.uid, isAdmin: true };
    }

    // Check if a user is a demo day admin or founder with admin privileges
    const hasViewOnlyAdminAccess = await this.isDemoDayAdmin(member.uid, demoDayUid);
    if (hasViewOnlyAdminAccess) {
      return { participantUid: member.uid, isAdmin: true };
    }

    // Check if a user is a participant
    const participantAccess = await this.prisma.member.findUnique({
      where: { uid: member.uid },
      select: {
        demoDayParticipants: {
          where: {
            demoDayUid: demoDayUid,
            isDeleted: false,
            status: 'ENABLED',
          },
          select: { uid: true },
          take: 1,
        },
      },
    });

    if (participantAccess && participantAccess.demoDayParticipants.length > 0) {
      return { participantUid: member.uid, isAdmin: false };
    }

    // No access
    throw new ForbiddenException('No demo day access');
  }

  /**
   * Check if a member has admin access to a demo day
   * @param memberUid - UID of the member
   * @param demoDayUid - UID of the demo day
   * @returns True if the member has admin access
   */
  private async isDemoDayAdmin(memberUid: string, demoDayUid: string): Promise<boolean> {
    const participant = await this.prisma.demoDayParticipant.findFirst({
      where: {
        demoDayUid: demoDayUid,
        memberUid: memberUid,
        status: 'ENABLED',
        isDeleted: false,
      },
    });

    return participant?.isDemoDayAdmin || false;
>>>>>>> 1cd221e4
  }
}<|MERGE_RESOLUTION|>--- conflicted
+++ resolved
@@ -1,8 +1,4 @@
-<<<<<<< HEAD
-import { Injectable, NotFoundException, ConflictException, BadRequestException } from '@nestjs/common';
-=======
-import { ConflictException, ForbiddenException, Injectable, NotFoundException } from '@nestjs/common';
->>>>>>> 1cd221e4
+import { Injectable, NotFoundException, ConflictException, BadRequestException, ForbiddenException } from '@nestjs/common';
 import { DemoDay, DemoDayStatus } from '@prisma/client';
 import { PrismaService } from '../shared/prisma.service';
 import { AnalyticsService } from '../analytics/service/analytics.service';
@@ -891,7 +887,6 @@
     return feedback;
   }
 
-<<<<<<< HEAD
   async submitInvestorApplication(applicationData: {
     email: string;
     name: string;
@@ -1021,7 +1016,8 @@
       message: 'Your application has been submitted successfully. You will be notified once it is reviewed.',
       participantUid: participant.uid,
     };
-=======
+  }
+
   /**
    * Check if a member has access to a specific demo day and determine their access level
    * @param memberEmail - Email of the member to check
@@ -1092,6 +1088,5 @@
     });
 
     return participant?.isDemoDayAdmin || false;
->>>>>>> 1cd221e4
   }
 }