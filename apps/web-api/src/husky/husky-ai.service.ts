--- conflicted
+++ resolved
@@ -14,9 +14,9 @@
 
 
 import {
-  CONTEXTUAL_SYSTEM_PROMPT, 
-  HUSKY_CHAT_SUMMARY_SYSTEM_PROMPT, 
-  REPHRASE_QUESTION_SYSTEM_PROMPT, 
+  CONTEXTUAL_SYSTEM_PROMPT,
+  HUSKY_CHAT_SUMMARY_SYSTEM_PROMPT,
+  REPHRASE_QUESTION_SYSTEM_PROMPT,
   HUSKY_NO_INFO_PROMPT,
   PROMPT_FOR_GENERATE_TITLE,
   HUSKY_CONTEXTUAL_SUMMARY_PROMPT,
@@ -39,11 +39,7 @@
     private huskyAiToolsService: HuskyAiToolsService
   ) { }
 
-<<<<<<< HEAD
   async createContextualToolsResponse(chatInfo: HuskyChatInterface, isLoggedIn: boolean) {
-=======
-  async createContextualToolsResponse(chatInfo: HuskyChatInterface) {
->>>>>>> 46adf959
     const { question, threadId, chatId } = chatInfo;
     const currentDate = new Date().toISOString().split('T')[0];
 
@@ -60,11 +56,7 @@
         const { textStream } = streamText({
           model: openai(process.env.OPENAI_LLM_MODEL || ''),
           system: HUSKY_CONTEXTUAL_TOOLS_SYSTEM_PROMPT,
-<<<<<<< HEAD
           tools: this.huskyAiToolsService.getTools(isLoggedIn),
-=======
-          tools: this.huskyAiToolsService.getTools(),
->>>>>>> 46adf959
           prompt: `
           ${chatSummaryFromDb ? ` - chatHistory: ${chatSummaryFromDb}` : ''}
             - question: ${question}
@@ -329,7 +321,7 @@
     } as { [key: string]: any };
 
     await this.huskyPersistentDbService.create(process.env.MONGO_THREADS_COLLECTION || '', newThread);
-    
+
     if (summary) {
        await Promise.all([
         this.huskyPersistentDbService.create(process.env.MONGO_CHATS_SUMMARY_COLLECTION || '', {
@@ -378,7 +370,7 @@
           chatHistory: ${chatHistory}
           question: ${question}
         `,
-      }); 
+      });
       return object;
     }
     return {
@@ -616,5 +608,5 @@
       ...(thread?.guestUserId && { guestUserId: thread?.guestUserId }),
     }
   }
-  
+
 }