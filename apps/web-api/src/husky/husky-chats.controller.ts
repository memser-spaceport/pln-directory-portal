--- conflicted
+++ resolved
@@ -10,16 +10,10 @@
 export class HuskyChatsController {
   constructor(private huskyService: HuskyService, private huskyAiService: HuskyAiService) {}
 
-<<<<<<< HEAD
   @UseGuards(UserTokenCheckGuard)
   @Post('v1/husky/chat/contextual-tools')
   async huskyChatAssistantTools(@Body() body: HuskyChatDto, @Res() res: Response, @Req() req) {
     const stream = await this.huskyAiService.createContextualToolsResponse({ ...body }, !!req.userEmail);
-=======
-  @Post('v1/husky/chat/contextual-tools')
-  async huskyChatAssistantTools(@Body() body: HuskyChatDto, @Res() res: Response) {
-    const stream = await this.huskyAiService.createContextualToolsResponse({ ...body });
->>>>>>> 46adf959
     res.setHeader('Content-Type', 'application/json');
     res.setHeader('Transfer-Encoding', 'chunked');
     await stream.pipeTo(
@@ -40,7 +34,7 @@
     aiStreamingResponse.pipeTextStreamToResponse(res);
     return;
   }
-  
+
   @Post('v1/husky/chat/feedback')
   async huskyChatFeedback(@Body() body: HuskyFeedbackDto) {
     await this.huskyService.addHuskyFeedback({ ...body });
