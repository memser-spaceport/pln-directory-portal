/* eslint-disable prettier/prettier */
import { Controller, Req, UseGuards, Body, Param, UsePipes, Patch, ForbiddenException } from '@nestjs/common';
import { ApiNotFoundResponse, ApiParam } from '@nestjs/swagger';
import { Api, ApiDecorator, initNestServer, TsRest } from '@ts-rest/nest';
import { Request } from 'express';
import { z } from 'zod';
import { apiTeam } from 'libs/contracts/src/lib/contract-team';
import { ResponseTeamWithRelationsSchema, TeamDetailQueryParams, TeamQueryParams, TeamFilterQueryParams } from 'libs/contracts/src/schema';
import { ApiQueryFromZod } from '../decorators/api-query-from-zod';
import { ApiOkResponseFromZod } from '../decorators/api-response-from-zod';
import { NOT_FOUND_GLOBAL_RESPONSE_SCHEMA } from '../utils/constants';
import { PrismaQueryBuilder } from '../utils/prisma-query-builder';
import { ENABLED_RETRIEVAL_PROFILE } from '../utils/prisma-query-builder/profile/defaults';
import { prismaQueryableFieldsFromZod } from '../utils/prisma-queryable-fields-from-zod';
import { TeamsService } from './teams.service';
import { NoCache } from '../decorators/no-cache.decorator';
import { UserTokenValidation } from '../guards/user-token-validation.guard';
import { ParticipantsReqValidationPipe } from '../pipes/participant-request-validation.pipe';
import { AccessLevelsGuard } from '../guards/access-levels.guard';
import { AccessLevels } from '../decorators/access-levels.decorator';
import { AccessLevel } from '../../../../libs/contracts/src/schema/admin-member';
import { MembersService } from '../members/members.service';

const server = initNestServer(apiTeam);
type RouteShape = typeof server.routeShapes;
@Controller()
export class TeamsController {
  constructor(
    private readonly teamsService: TeamsService,
    private readonly membersService: MembersService
  ) {}

  @Api(server.route.teamFilters)
  @ApiQueryFromZod(TeamQueryParams)
  @NoCache()
  async getTeamFilters(@Req() request: Request) {
    const queryableFields = prismaQueryableFieldsFromZod(ResponseTeamWithRelationsSchema);
    const builder = new PrismaQueryBuilder(queryableFields);
    const builtQuery = builder.build(request.query);
    const { focusAreas, isHost }: any = request.query;
    if (isHost) {
      //Remove isHost from the default query since it is to be added in eventGuest.
      delete builtQuery.where?.isHost;
    }
    builtQuery.where = {
      AND: [
        builtQuery.where ? builtQuery.where : {},
        this.teamsService.buildFocusAreaFilters(focusAreas),
        this.teamsService.buildRecentTeamsFilter(request.query),
        this.teamsService.buildParticipationTypeFilter(request.query),
        this.teamsService.buildAskTagFilter(request.query),
      ],
    };
    return await this.teamsService.getTeamFilters(builtQuery);
  }

  @Api(server.route.getTeams)
  @ApiQueryFromZod(TeamQueryParams)
  @ApiOkResponseFromZod(ResponseTeamWithRelationsSchema.array())
  @NoCache()
  findAll(@Req() request: Request) {
    const queryableFields = prismaQueryableFieldsFromZod(ResponseTeamWithRelationsSchema);
    const builder = new PrismaQueryBuilder(queryableFields);
    const builtQuery = builder.build(request.query);
    const { focusAreas, isHost, isSponsor }: any = request.query;
    if (isHost || isSponsor) {
      //Remove isHost from the default query since it is to be added in eventGuest.
      delete builtQuery.where?.isHost;
      delete builtQuery.where?.isSponsor;
    }
    builtQuery.where = {
      AND: [
        builtQuery.where ? builtQuery.where : {},
        this.teamsService.buildFocusAreaFilters(focusAreas),
        this.teamsService.buildRecentTeamsFilter(request.query),
        this.teamsService.buildParticipationTypeFilter(request.query),
        this.teamsService.buildAskTagFilter(request.query),
      ],
    };
    // Check for the office hours blank when OH not null is passed
    if (request.query['officeHours__not'] === 'null') {
      builtQuery.where.AND.push({
        officeHours: {
          not: '',
        },
      });
    }

    //when "default" is passed as a parameter to orderBy, teams with asks will appear at the beginning of the list.
    const orderByQuery: any = request.query.orderBy;
    if (orderByQuery && orderByQuery.includes('default')) {
      let order: any = [
        {
          asks: {
            _count: 'desc',
          },
        },
      ];
      const queryOrderBy: any = builtQuery.orderBy;
      if (builtQuery.orderBy) {
        order = [...order, ...queryOrderBy];
      }
      builtQuery.orderBy = order;
    }

    if (builtQuery.select) {
      builtQuery.select.investorProfile = true;
      builtQuery.select.logo = { select: { url: true } };
    } else if (builtQuery.include) {
      builtQuery.include.investorProfile = true;
      builtQuery.include.logo = { select: { url: true } };
    } else {
      builtQuery.include = { investorProfile: true, logo: { select: { url: true } } };
    }

    return this.teamsService.findAll(builtQuery);
  }

  @Api(server.route.getTeam)
  @ApiParam({ name: 'uid', type: 'string' })
  @ApiOkResponseFromZod(ResponseTeamWithRelationsSchema)
  @ApiNotFoundResponse(NOT_FOUND_GLOBAL_RESPONSE_SCHEMA)
  @ApiQueryFromZod(TeamDetailQueryParams)
  @NoCache()
  findOne(@Req() request: Request, @ApiDecorator() { params: { uid } }: RouteShape['getTeam']) {
    const queryableFields = prismaQueryableFieldsFromZod(ResponseTeamWithRelationsSchema);
    const builder = new PrismaQueryBuilder(queryableFields, ENABLED_RETRIEVAL_PROFILE);
    const builtQuery = builder.build(request.query);
    return this.teamsService.findTeamByUid(uid, builtQuery);
  }

  @Api(server.route.modifyTeam)
  @UseGuards(UserTokenValidation, AccessLevelsGuard)
  @AccessLevels(AccessLevel.L2, AccessLevel.L3, AccessLevel.L4, AccessLevel.L5, AccessLevel.L6)
  @UsePipes(new ParticipantsReqValidationPipe())
  async updateOne(@Param('uid') teamUid, @Body() body, @Req() req) {
    await this.teamsService.validateRequestor(req.userEmail, teamUid);
    return await this.teamsService.updateTeamFromParticipantsRequest(teamUid, body, req.userEmail);
  }

  // TODO: Remove this endpoint after frontend integration with new ask api
  @Api(server.route.patchTeam)
  @UseGuards(UserTokenValidation, AccessLevelsGuard)
  @AccessLevels(AccessLevel.L2, AccessLevel.L3, AccessLevel.L4, AccessLevel.L5, AccessLevel.L6)
  async addAsk(@Param('uid') teamUid, @Body() body, @Req() req) {
    await this.teamsService.isTeamMemberOrAdmin(req.userEmail, teamUid);
    const res = await this.teamsService.addEditTeamAsk(teamUid, body.teamName, req.userEmail, body.ask);
    return res;
  }

  /* Allows a team member to self-update their role within a team.
    - Any authenticated user: can upsert their TeamMemberRole (role, investmentTeam).
    - Team lead only: can also update team.isFund and team investor profile.*/
  @Patch('v1/teams/:uid/profile-update')
  @UseGuards(UserTokenValidation)
  @NoCache()
  async memberSelfUpdate(@Param('uid') teamUid: string, @Body() body: any, @Req() req: Request) {
    return this.teamsService.updateTeamMemberRoleAndInvestorProfile(teamUid, body, req['userEmail']);
  }

  /**
<<<<<<< HEAD
   * Advanced team search with filtering by isFund, typicalCheckSize range, and investmentFocus.
   *
   * @param request - HTTP request object containing query parameters
   * @returns Paginated search results with teams and metadata
   */
  @TsRest(server.route.searchTeams)
  @ApiQueryFromZod(TeamFilterQueryParams.optional())
  @NoCache()
  async searchTeams(@Req() request: Request) {
    const params = request.query as unknown as z.infer<typeof TeamFilterQueryParams>;
    return await this.teamsService.searchTeams(params || {});
=======
   * Soft deletes a team by marking it as L0 (inactive).
   * Only users with a DIRECTORYADMIN role can delete teams.
   * L0 teams are not visible in queries.
   */
  @TsRest(server.route.deleteTeam)
  @UseGuards(UserTokenValidation)
  @NoCache()
  async deleteTeam(@Param('uid') teamUid: string, @Req() req: Request) {
    const userEmail = req['userEmail'];
    const requestor = await this.membersService.findMemberByEmail(userEmail);

    if (!requestor) {
      throw new ForbiddenException(`Member with email ${userEmail} not found`);
    }

    const isDirectoryAdmin = this.membersService.checkIfAdminUser(requestor);

    if (!isDirectoryAdmin) {
      throw new ForbiddenException(`Member with email ${userEmail} isn't admin to delete the team`);
    }

    return this.teamsService.softDeleteTeam(teamUid);
>>>>>>> bd80a63d
  }
}<|MERGE_RESOLUTION|>--- conflicted
+++ resolved
@@ -159,19 +159,6 @@
   }
 
   /**
-<<<<<<< HEAD
-   * Advanced team search with filtering by isFund, typicalCheckSize range, and investmentFocus.
-   *
-   * @param request - HTTP request object containing query parameters
-   * @returns Paginated search results with teams and metadata
-   */
-  @TsRest(server.route.searchTeams)
-  @ApiQueryFromZod(TeamFilterQueryParams.optional())
-  @NoCache()
-  async searchTeams(@Req() request: Request) {
-    const params = request.query as unknown as z.infer<typeof TeamFilterQueryParams>;
-    return await this.teamsService.searchTeams(params || {});
-=======
    * Soft deletes a team by marking it as L0 (inactive).
    * Only users with a DIRECTORYADMIN role can delete teams.
    * L0 teams are not visible in queries.
@@ -194,6 +181,19 @@
     }
 
     return this.teamsService.softDeleteTeam(teamUid);
->>>>>>> bd80a63d
+  }
+
+  /**
+   * Advanced team search with filtering by isFund, typicalCheckSize range, and investmentFocus.
+   *
+   * @param request - HTTP request object containing query parameters
+   * @returns Paginated search results with teams and metadata
+   */
+  @TsRest(server.route.searchTeams)
+  @ApiQueryFromZod(TeamFilterQueryParams.optional())
+  @NoCache()
+  async searchTeams(@Req() request: Request) {
+    const params = request.query as unknown as z.infer<typeof TeamFilterQueryParams>;
+    return await this.teamsService.searchTeams(params || {});
   }
 }