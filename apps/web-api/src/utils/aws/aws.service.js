/* eslint-disable prettier/prettier */
import { Injectable } from '@nestjs/common';
import AWS from 'aws-sdk';
const SES_CONFIG = {
  accessKeyId: 'AKIAQGFDYLGEHP4SKH3N',
  secretAccessKey: '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',
  region: 'us-west-1',
};

@Injectable()
export class AwsService {
<<<<<<< HEAD
  
 async sendEmail(templateName, toAddresses, data) {
    const AWS_SES = new AWS.SES(SES_CONFIG);
    let params = {
        Source: 'member-services@plnetwork.io',
        Destination: {
          ToAddresses: toAddresses,
        },
        
        Template: templateName, /* required */
        TemplateData: JSON.stringify({...data}) , /* required */
      };
      const promiseData = AWS_SES.sendTemplatedEmail(params).promise()
      // const promiseData = AWS_SES.sendEmail(params).promise()
      const sendReponse = await promiseData
      console.log(sendReponse)
 }
=======
  async sendEmail(toAddresses, subject, message) {
    const AWS_SES = new AWS.SES(SES_CONFIG);
    let params = {
      Source: 'member-services@plnetwork.io',
      Destination: {
        ToAddresses: toAddresses,
      },
      Message: {
        Body: {
          Html: {
            Charset: 'UTF-8',
            Data: message,
          },
        },
        Subject: {
          Charset: 'UTF-8',
          Data: subject,
        },
      },
    };
    await AWS_SES.sendEmail(params);
    console.log('no error');
  }
>>>>>>> 628eb33e
}<|MERGE_RESOLUTION|>--- conflicted
+++ resolved
@@ -9,47 +9,20 @@
 
 @Injectable()
 export class AwsService {
-<<<<<<< HEAD
-  
- async sendEmail(templateName, toAddresses, data) {
-    const AWS_SES = new AWS.SES(SES_CONFIG);
-    let params = {
-        Source: 'member-services@plnetwork.io',
-        Destination: {
-          ToAddresses: toAddresses,
-        },
-        
-        Template: templateName, /* required */
-        TemplateData: JSON.stringify({...data}) , /* required */
-      };
-      const promiseData = AWS_SES.sendTemplatedEmail(params).promise()
-      // const promiseData = AWS_SES.sendEmail(params).promise()
-      const sendReponse = await promiseData
-      console.log(sendReponse)
- }
-=======
-  async sendEmail(toAddresses, subject, message) {
+  async sendEmail(templateName, toAddresses, data) {
     const AWS_SES = new AWS.SES(SES_CONFIG);
     let params = {
       Source: 'member-services@plnetwork.io',
       Destination: {
         ToAddresses: toAddresses,
       },
-      Message: {
-        Body: {
-          Html: {
-            Charset: 'UTF-8',
-            Data: message,
-          },
-        },
-        Subject: {
-          Charset: 'UTF-8',
-          Data: subject,
-        },
-      },
+
+      Template: templateName /* required */,
+      TemplateData: JSON.stringify({ ...data }) /* required */,
     };
-    await AWS_SES.sendEmail(params);
-    console.log('no error');
+    const promiseData = AWS_SES.sendTemplatedEmail(params).promise();
+    // const promiseData = AWS_SES.sendEmail(params).promise()
+    const sendReponse = await promiseData;
+    console.log(sendReponse);
   }
->>>>>>> 628eb33e
 }