/* eslint-disable prettier/prettier */
import { Injectable } from '@nestjs/common';
import { ApprovalStatus, ParticipantType } from '@prisma/client';
import { PrismaService } from '../prisma.service';
import { AwsService } from '../utils/aws/aws.service';
import { LocationTransferService } from '../utils/location-transfer/location-transfer.service';

@Injectable()
export class ParticipantsRequestService {
  constructor(
    private prisma: PrismaService,
    private locationTransferService: LocationTransferService,
    private awsService: AwsService
  ) {}

  async getAll(userQuery) {
    const filters = {};

    if (userQuery.participantType) {
      filters['participantType'] = { equals: userQuery.participantType };
    }

    if (userQuery.status) {
      filters['status'] = { equals: userQuery.status };
    }

    if (userQuery.uniqueIdentifier) {
      filters['uniqueIdentifier'] = { equals: userQuery.uniqueIdentifier };
    }

    if (userQuery.requestType && userQuery.requestType === 'edit') {
      filters['referenceUid'] = { not: null };
    }

    if (userQuery.requestType && userQuery.requestType === 'new') {
      filters['referenceUid'] = { equals: null };
    }

    if (userQuery.referenceUid) {
      filters['referenceUid'] = { equals: userQuery.referenceUid };
    }

    const results = await this.prisma.participantsRequest.findMany({
      where: filters,
    });
    return results;
  }

  async getByUid(uid) {
    const result = await this.prisma.participantsRequest.findUnique({
      where: { uid: uid },
    });
    return result;
  }

  async findDuplicates(uniqueIdentifier, participantType) {
    console.log('in duplicates', participantType);

    const itemInRequest = await this.prisma.participantsRequest.findMany({
      where: {
        AND: {
          uniqueIdentifier: uniqueIdentifier,
          status: ApprovalStatus.PENDING,
        },
      },
    });
    if (itemInRequest.length === 0) {
      if (participantType === 'TEAM') {
        console.log(uniqueIdentifier);
        const teamResult = await this.prisma.team.findMany({
          where: { name: uniqueIdentifier },
        });
        return teamResult;
      } else {
        const memResult = await this.prisma.member.findMany({
          where: { email: uniqueIdentifier },
        });
        return memResult;
      }
    } else {
      return itemInRequest;
    }
  }

  async addRequest(requestData) {
    const uniqueIdentifier =
      requestData.participantType === 'TEAM'
        ? requestData.newData.name
        : requestData.newData.email;
    const postData = { ...requestData, uniqueIdentifier };
    requestData[uniqueIdentifier] = uniqueIdentifier;
<<<<<<< HEAD
  
    const result: any = await this.prisma.participantsRequest.create({ data: { ...postData } });
    if (result.participantType === ParticipantType.MEMBER.toString() && result.referenceUid === null) {
      await this.awsService.sendEmail('NewMemberRequest', ['thangaraj.esakky@ideas2it.com'], {memberName: result.newData.name, requestUid: result.uid, adminSiteUrl: 'https://www.google/com' })
    } else if (result.participantType === ParticipantType.MEMBER.toString() && result.referenceUid !== null) {
      await this.awsService.sendEmail('EditMemberRequest', ['thangaraj.esakky@ideas2it.com'], {teamName: result.newData.name, requestUid: result.uid, requesterEmailId: requestData.editRequestorEmailId, adminSiteUrl: 'https://www.google/com' } )
    } else if (result.participantType === ParticipantType.TEAM.toString() && result.referenceUid === null) {
      await this.awsService.sendEmail('NewTeamRequest',['thangaraj.esakky@ideas2it.com'], {teamName: result.newData.name, requestUid: result.uid, adminSiteUrl: 'https://www.google/com' } )
    } else if (result.participantType === ParticipantType.MEMBER.toString() && result.referenceUid !== null) {
      await this.awsService.sendEmail('EditTeamRequest', ['thangaraj.esakky@ideas2it.com'], {teamName: result.newData.name, requestUid: result.uid,  requesterEmailId: requestData.editRequestorEmailId, adminSiteUrl: 'https://www.google/com' } )
=======

    const result: any = await this.prisma.participantsRequest.create({
      data: { ...postData },
    });
    if (
      result.participantType === ParticipantType.MEMBER.toString() &&
      result.referenceUid === null
    ) {
      await this.awsService.sendEmail(
        ['thangaraj.esakky@ideas2it.com'],
        `New Labber request: ${result.newData.name}`,
        `<p>Hi Lachrista</p><p>${result.newData.name} has submitted a request to become a member of the PL Network Directory.</p> <p>For more information , please use the Member Reference ID ${result.uid}</p>`
      );
    } else if (
      result.participantType === ParticipantType.MEMBER.toString() &&
      result.referenceUid !== null
    ) {
      await this.awsService.sendEmail(
        ['thangaraj.esakky@ideas2it.com'],
        `Directory Team Member Edit Request`,
        `<p>Hi Lachrista</p><p>${result.newData.uniqueIdentifier} has requested an edit to ${result.newData.email} in the PLN Directory.</p>`
      );
    } else if (
      result.participantType === ParticipantType.TEAM.toString() &&
      result.referenceUid === null
    ) {
      await this.awsService.sendEmail(
        ['thangaraj.esakky@ideas2it.com'],
        `New Labber request: ${result.newData.name}`,
        `<p>Hi Lachrista</p><p>The team <New team Name> requested to be added onto the PL Network Directory.</p> <p>For more information , please use the Team Reference ID ${result.uid}</p>`
      );
    } else if (
      result.participantType === ParticipantType.MEMBER.toString() &&
      result.referenceUid !== null
    ) {
      await this.awsService.sendEmail(
        ['thangaraj.esakky@ideas2it.com'],
        `Directory Team Member Edit Request`,
        `<p>hi Lachrista</p><p>${result.newData.email} has requested an edit to ${result.newData.name} in the PLN Directory.</p>`
      );
>>>>>>> 628eb33e
    }

    console.log('sent email and added record', requestData);
    return result;
  }

  async updateRequest(newData, requestedUid) {
    const formattedData = { ...newData };

    // remove id and Uid if present
    delete formattedData.id;
    delete formattedData.uid;
    delete formattedData.status;
    delete formattedData.participantType;
    console.log(formattedData, requestedUid);
    await this.prisma.participantsRequest.update({
      where: { uid: requestedUid },
      data: { ...formattedData },
    });
    return { code: 1, message: 'success' };
  }

  async processRejectRequest(uidToReject) {
    await this.prisma.participantsRequest.update({
      where: { uid: uidToReject },
      data: { status: ApprovalStatus.REJECTED },
    });

    return { code: 1, message: 'Success' };
  }

  async processMemberCreateRequest(uidToApprove) {
    // Get
    const dataFromDB: any = await this.prisma.participantsRequest.findUnique({
      where: { uid: uidToApprove },
    });
    const dataToProcess: any = dataFromDB.newData;
    const dataToSave: any = {};

    // Mandatory fields
    dataToSave['name'] = dataToProcess.name;
    dataToSave['email'] = dataToProcess.email;
    dataToSave['plnFriend'] = dataToProcess.plnFriend;

    // Team member roles relational mapping
    dataToSave['teamMemberRoles'] = {
      createMany: {
        data: dataToProcess.teamAndRoles.map((t) => {
          return {
            role: t.role,
            mainTeam: false,
            teamLead: false,
            teamUid: t.teamUid,
          };
        }),
      },
    };

    // Skills relation mapping
    dataToSave['skills'] = {
      connect: dataToProcess.skills.map((s) => {
        return { uid: s.uid };
      }),
    };

    // Unique Location Uid needs to be formulated based on city, country & region using google places api and mapped to member
    const { city, country, region } = dataToProcess;
    const result: any = await this.locationTransferService.fetchLocation(
      city,
      country,
      null,
      region,
      null
    );
    const finalLocation: any = await this.prisma.location.upsert({
      where: { placeId: result?.location?.placeId },
      update: result?.location,
      create: result?.location,
    });
    if (finalLocation && finalLocation.uid) {
      dataToSave['location'] = { connect: { uid: finalLocation.uid } };
    }

    // Insert member details
    await this.prisma.member.create({ data: { ...dataToSave } });
    await this.prisma.participantsRequest.update({
      where: { uid: uidToApprove },
      data: { status: ApprovalStatus.APPROVED },
    });
    return { code: 1, message: 'Success' };
  }

  async processMemberEditRequest(uidToEdit) {
    // Get

    const dataFromDB: any = await this.prisma.participantsRequest.findUnique({
      where: { uid: uidToEdit },
    });
    const existingData: any = await this.prisma.member.findUnique({
      where: { uid: dataFromDB.referenceUid },
      include: {
        image: true,
        location: true,
        skills: true,
        teamMemberRoles: true,
      },
    });
    const dataToProcess = dataFromDB?.newData;
    const dataToSave: any = {};

    console.log(existingData);

    // Mandatory fields
    dataToSave['name'] = dataToProcess.name;
    dataToSave['email'] = dataToProcess.email;
    dataToSave['plnFriend'] = dataToProcess.plnFriend;

    // Team member roles relational mapping
    const oldTeamUids = [...existingData.teamMemberRoles].map((t) => t.teamUid);
    const newTeamUids = [...dataToProcess.teamAndRoles].map((t) => t.teamUid);

    const teamAndRolesUidsToDelete: any = [...existingData.teamMemberRoles]
      .filter((t) => !newTeamUids.includes(t.teamUid))
      .map((t) => t.teamUid);
    const teamAndRolesUidsToUpdate = [...existingData.teamMemberRoles]
      .filter((t) => newTeamUids.includes(t.teamUid))
      .map((t) => t.teamUid);
    const teamAndRolesUidsToCreate = [...dataToProcess.teamAndRoles]
      .filter((t) => !oldTeamUids.includes(t.teamUid))
      .map((t) => t.teamUid);

    dataToSave['teamMemberRoles'] = {
      createMany: {
        data: dataToProcess.teamAndRoles.map((t) => {
          return {
            role: t.role,
            mainTeam: false,
            teamLead: false,
            teamUid: t.teamUid,
          };
        }),
      },
    };
    await this.prisma.teamMemberRole.deleteMany({
      where: { id: { in: teamAndRolesUidsToDelete } },
    });
    // Skills relation mapping
    dataToSave['skills'] = {
      connect: dataToProcess.skills.map((s) => {
        return { uid: s.uid };
      }),
    };

    // Unique Location Uid needs to be formulated based on city, country & region using google places api and mapped to member
    const { city, country, region } = dataToProcess;

    /*  const result = await this.locationTransferService.fetchLocation(city, country, null, region, null);
      if (result.status !== 'NO_REQUIRED_PLACE') {
       const finalLocation = await this.prisma.location.upsert({
         where: {placeId: result?.location?.placeId},
         update:  result?.location ?? {},
         create: result?.location ?? {placeId: "",city: null,country: null,continent: null,region: null,metroArea: null,regionAbbreviation: null,latitude: null, longitude: null} 
       });
       if(finalLocation && finalLocation.uid) {
         dataToSave['location'] = {"connect": {"uid": finalLocation.uid}}
       }
      } */

    console.log(dataToSave);
    // Insert member details
    //  await this.prisma.member.create({data: {...dataToSave}})
    //await this.prisma.participantsRequest.update({where: {uid: uidToApprove}, data: {status: ApprovalStatus.APPROVED}})
    return { code: 1, message: 'Success' };
  }

  async processTeamCreateRequest(uidToApprove) {
    const dataFromDB: any = await this.prisma.participantsRequest.findUnique({
      where: { uid: uidToApprove },
    });
    const dataToProcess: any = dataFromDB.newData;
    const dataToSave: any = {};

    // Mandatory fields
    dataToSave['name'] = dataToProcess.name;
    dataToSave['contactMethod'] = dataToProcess.contactMethod;
    dataToSave['website'] = dataToProcess.website;
    dataToSave['shortDescription'] = dataToProcess.shortDescription;
    dataToSave['longDescription'] = dataToProcess.longDescription;

    // Non Mandatory Fields
    if (dataToProcess.twitterHandler) {
      dataToSave['twitterHandler'] = dataToProcess.twitterHandler;
    }
    if (dataToProcess.linkedinHandler) {
      dataToSave['linkedinHandler'] = dataToProcess.linkedinHandler;
    }
    if (dataToProcess.airtableRecId) {
      dataToSave['airtableRecId'] = dataToProcess.airtableRecId;
    }
    if (dataToProcess.blog) {
      dataToSave['blog'] = dataToProcess.blog;
    }

    // Funding Stage Mapping
    dataToSave['fundingStage'] = {
      connect: { uid: dataToProcess.fundingStageUid },
    };

    // Industry Tag Mapping
    dataToSave['industryTags'] = {
      connect: dataToProcess.industryTags.map((i) => {
        return { uid: i.uid };
      }),
    };

    // Technologies Mapping
    dataToSave['technologies'] = {
      connect: dataToProcess.technologies.map((t) => {
        return { uid: t.uid };
      }),
    };

    // Membership Sources Mapping
    dataToSave['membershipSources'] = {
      connect: dataToProcess.membershipSources.map((m) => {
        return { uid: m.uid };
      }),
    };
    console.log(
      dataToSave.fundingStage,
      dataToSave.industryTags,
      dataToSave.technologies,
      dataToSave.membershipSources
    );
    // Insert member details

    //await this.prisma.team.create({ data: { ...dataToSave, id: 301 } });
    await this.prisma.participantsRequest.update({
      where: { uid: uidToApprove },
      data: { status: ApprovalStatus.APPROVED },
    });

    // Send Email
  }

  async processTeamEditRequest(uidToEdit) {
    const dataFromDB: any = await this.prisma.participantsRequest.findUnique({
      where: { uid: uidToEdit },
    });
    const dataToProcess: any = dataFromDB.newData;
    const dataToSave: any = {};
  }
}<|MERGE_RESOLUTION|>--- conflicted
+++ resolved
@@ -89,18 +89,6 @@
         : requestData.newData.email;
     const postData = { ...requestData, uniqueIdentifier };
     requestData[uniqueIdentifier] = uniqueIdentifier;
-<<<<<<< HEAD
-  
-    const result: any = await this.prisma.participantsRequest.create({ data: { ...postData } });
-    if (result.participantType === ParticipantType.MEMBER.toString() && result.referenceUid === null) {
-      await this.awsService.sendEmail('NewMemberRequest', ['thangaraj.esakky@ideas2it.com'], {memberName: result.newData.name, requestUid: result.uid, adminSiteUrl: 'https://www.google/com' })
-    } else if (result.participantType === ParticipantType.MEMBER.toString() && result.referenceUid !== null) {
-      await this.awsService.sendEmail('EditMemberRequest', ['thangaraj.esakky@ideas2it.com'], {teamName: result.newData.name, requestUid: result.uid, requesterEmailId: requestData.editRequestorEmailId, adminSiteUrl: 'https://www.google/com' } )
-    } else if (result.participantType === ParticipantType.TEAM.toString() && result.referenceUid === null) {
-      await this.awsService.sendEmail('NewTeamRequest',['thangaraj.esakky@ideas2it.com'], {teamName: result.newData.name, requestUid: result.uid, adminSiteUrl: 'https://www.google/com' } )
-    } else if (result.participantType === ParticipantType.MEMBER.toString() && result.referenceUid !== null) {
-      await this.awsService.sendEmail('EditTeamRequest', ['thangaraj.esakky@ideas2it.com'], {teamName: result.newData.name, requestUid: result.uid,  requesterEmailId: requestData.editRequestorEmailId, adminSiteUrl: 'https://www.google/com' } )
-=======
 
     const result: any = await this.prisma.participantsRequest.create({
       data: { ...postData },
@@ -110,38 +98,55 @@
       result.referenceUid === null
     ) {
       await this.awsService.sendEmail(
+        'NewMemberRequest',
         ['thangaraj.esakky@ideas2it.com'],
-        `New Labber request: ${result.newData.name}`,
-        `<p>Hi Lachrista</p><p>${result.newData.name} has submitted a request to become a member of the PL Network Directory.</p> <p>For more information , please use the Member Reference ID ${result.uid}</p>`
+        {
+          memberName: result.newData.name,
+          requestUid: result.uid,
+          adminSiteUrl: 'https://www.google/com',
+        }
       );
     } else if (
       result.participantType === ParticipantType.MEMBER.toString() &&
       result.referenceUid !== null
     ) {
       await this.awsService.sendEmail(
+        'EditMemberRequest',
         ['thangaraj.esakky@ideas2it.com'],
-        `Directory Team Member Edit Request`,
-        `<p>Hi Lachrista</p><p>${result.newData.uniqueIdentifier} has requested an edit to ${result.newData.email} in the PLN Directory.</p>`
+        {
+          teamName: result.newData.name,
+          requestUid: result.uid,
+          requesterEmailId: requestData.editRequestorEmailId,
+          adminSiteUrl: 'https://www.google/com',
+        }
       );
     } else if (
       result.participantType === ParticipantType.TEAM.toString() &&
       result.referenceUid === null
     ) {
       await this.awsService.sendEmail(
+        'NewTeamRequest',
         ['thangaraj.esakky@ideas2it.com'],
-        `New Labber request: ${result.newData.name}`,
-        `<p>Hi Lachrista</p><p>The team <New team Name> requested to be added onto the PL Network Directory.</p> <p>For more information , please use the Team Reference ID ${result.uid}</p>`
+        {
+          teamName: result.newData.name,
+          requestUid: result.uid,
+          adminSiteUrl: 'https://www.google/com',
+        }
       );
     } else if (
       result.participantType === ParticipantType.MEMBER.toString() &&
       result.referenceUid !== null
     ) {
       await this.awsService.sendEmail(
+        'EditTeamRequest',
         ['thangaraj.esakky@ideas2it.com'],
-        `Directory Team Member Edit Request`,
-        `<p>hi Lachrista</p><p>${result.newData.email} has requested an edit to ${result.newData.name} in the PLN Directory.</p>`
+        {
+          teamName: result.newData.name,
+          requestUid: result.uid,
+          requesterEmailId: requestData.editRequestorEmailId,
+          adminSiteUrl: 'https://www.google/com',
+        }
       );
->>>>>>> 628eb33e
     }
 
     console.log('sent email and added record', requestData);
