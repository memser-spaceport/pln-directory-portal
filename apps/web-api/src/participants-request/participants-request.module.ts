/* eslint-disable prettier/prettier */
<<<<<<< HEAD
import { Module } from "@nestjs/common";
import { ImagesController } from "../images/images.controller";
import { ImagesService } from "../images/images.service";
import { MembersService } from "../members/members.service";
import { PrismaService } from "../prisma.service";
import { TeamsService } from "../teams/teams.service";
import { AwsService } from "../utils/aws/aws.service";
import { FileEncryptionService } from "../utils/file-encryption/file-encryption.service";
import { FileMigrationService } from "../utils/file-migration/file-migration.service";
import { FileUploadService } from "../utils/file-upload/file-upload.service";
import { LocationTransferService } from "../utils/location-transfer/location-transfer.service";
import { ParticipantsRequestController } from "./participants-request.controller";
import { ParticipantsRequestService } from "./participants-request.service";
import { UniqueIdentifier } from "./unique-identifier.controller";

@Module({
    controllers: [
        ParticipantsRequestController,
        UniqueIdentifier
    ],
    providers: [
        ParticipantsRequestService,
        PrismaService,
        LocationTransferService,
        AwsService
    ]
=======
import { Module } from '@nestjs/common';
import { ImagesController } from '../images/images.controller';
import { ImagesService } from '../images/images.service';
import { MembersService } from '../members/members.service';
import { PrismaService } from '../prisma.service';
import { TeamsService } from '../teams/teams.service';
import { AwsService } from '../utils/aws/aws.service';
import { FileEncryptionService } from '../utils/file-encryption/file-encryption.service';
import { FileMigrationService } from '../utils/file-migration/file-migration.service';
import { FileUploadService } from '../utils/file-upload/file-upload.service';
import { LocationTransferService } from '../utils/location-transfer/location-transfer.service';
import { ParticipantsRequestController } from './participants-request.controller';
import { ParticipantsRequestService } from './participants-request.service';

@Module({
  controllers: [ParticipantsRequestController],
  providers: [
    ParticipantsRequestService,
    PrismaService,
    LocationTransferService,
    AwsService,
  ],
>>>>>>> 628eb33e
})
export class ParticipantsRequestModule {}<|MERGE_RESOLUTION|>--- conflicted
+++ resolved
@@ -1,32 +1,4 @@
 /* eslint-disable prettier/prettier */
-<<<<<<< HEAD
-import { Module } from "@nestjs/common";
-import { ImagesController } from "../images/images.controller";
-import { ImagesService } from "../images/images.service";
-import { MembersService } from "../members/members.service";
-import { PrismaService } from "../prisma.service";
-import { TeamsService } from "../teams/teams.service";
-import { AwsService } from "../utils/aws/aws.service";
-import { FileEncryptionService } from "../utils/file-encryption/file-encryption.service";
-import { FileMigrationService } from "../utils/file-migration/file-migration.service";
-import { FileUploadService } from "../utils/file-upload/file-upload.service";
-import { LocationTransferService } from "../utils/location-transfer/location-transfer.service";
-import { ParticipantsRequestController } from "./participants-request.controller";
-import { ParticipantsRequestService } from "./participants-request.service";
-import { UniqueIdentifier } from "./unique-identifier.controller";
-
-@Module({
-    controllers: [
-        ParticipantsRequestController,
-        UniqueIdentifier
-    ],
-    providers: [
-        ParticipantsRequestService,
-        PrismaService,
-        LocationTransferService,
-        AwsService
-    ]
-=======
 import { Module } from '@nestjs/common';
 import { ImagesController } from '../images/images.controller';
 import { ImagesService } from '../images/images.service';
@@ -40,15 +12,15 @@
 import { LocationTransferService } from '../utils/location-transfer/location-transfer.service';
 import { ParticipantsRequestController } from './participants-request.controller';
 import { ParticipantsRequestService } from './participants-request.service';
+import { UniqueIdentifier } from './unique-identifier.controller';
 
 @Module({
-  controllers: [ParticipantsRequestController],
+  controllers: [ParticipantsRequestController, UniqueIdentifier],
   providers: [
     ParticipantsRequestService,
     PrismaService,
     LocationTransferService,
     AwsService,
   ],
->>>>>>> 628eb33e
 })
 export class ParticipantsRequestModule {}