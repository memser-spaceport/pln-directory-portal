/* eslint-disable prettier/prettier */
import {
  Body,
  Controller,
  ForbiddenException,
  Get,
  InternalServerErrorException,
  Param,
  Patch,
  Post,
  Put,
  Query,
  Req,
  UnauthorizedException,
  BadRequestException,
  UseGuards,
} from '@nestjs/common';
import { ApprovalStatus, ParticipantType } from '@prisma/client';
import { ParticipantsRequestService } from './participants-request.service';
import { GoogleRecaptchaGuard } from '../guards/google-recaptcha.guard';
import {
  ParticipantProcessRequestSchema,
  ParticipantRequestTeamSchema,
  ParticipantRequestMemberSchema,
} from '../../../../libs/contracts/src/schema/participants-request';
import { NoCache } from '../decorators/no-cache.decorator';
import { UserAuthValidateGuard } from '../guards/user-auth-validate.guard';
import { UserTokenValidation } from '../guards/user-token-validation.guard';
@Controller('v1/participants-request')
export class ParticipantsRequestController {
  constructor(
    private readonly participantsRequestService: ParticipantsRequestService
  ) {}

  @Get()
  @NoCache()
  async findAll(@Query() query) {
    console.log(query);
    const result = await this.participantsRequestService.getAll(query);
    return result;
  }

  @Get(':uid')
  @NoCache()
  async findOne(@Param() params) {
    const result = await this.participantsRequestService.getByUid(params.uid);
    return result;
  }

  @Post()
  @UseGuards(UserTokenValidation)
  async addRequest(@Body() body, @Req() req) {
    const postData = body;
    const participantType = body.participantType;
    const referenceUid = body.referenceUid;

    if (
      participantType === ParticipantType.MEMBER.toString() &&
      !ParticipantRequestMemberSchema.safeParse(postData).success
    ) {
      throw new ForbiddenException();
    } else if (
      participantType === ParticipantType.TEAM.toString() &&
      !ParticipantRequestTeamSchema.safeParse(postData).success
    ) {
      throw new ForbiddenException();
    } else if (
      participantType !== ParticipantType.TEAM.toString() &&
      participantType !== ParticipantType.MEMBER.toString()
    ) {
      throw new ForbiddenException();
    }

    if(referenceUid) {
      const requestorDetails = await this.participantsRequestService.findMemberByExternalId(req.userExternaId);
      if(!requestorDetails) {
        throw new UnauthorizedException()
      }
      if(!requestorDetails.isDirectoryAdmin && (referenceUid !== requestorDetails.uid)) {
        throw new ForbiddenException()
      }
    }
<<<<<<< HEAD
    let result;
    if(referenceUid && participantType === ParticipantType.MEMBER.toString()){
      result = await this.participantsRequestService.addRequest(postData, true);
      if (result?.uid) {
        result = await this.participantsRequestService.processMemberEditRequest(
          result.uid,
          true,  // disable the notification 
          true // enable the auto approval
        );
      } else {
        throw new InternalServerErrorException();
      }
    }
    else{
      result = await this.participantsRequestService.addRequest(postData);
    }
=======
    const checkDuplicate = await this.participantsRequestService.findDuplicates(
      postData?.uniqueIdentifier,
      participantType,
      referenceUid,
      ''
    );
    if (
      checkDuplicate &&
      (checkDuplicate.isUniqueIdentifierExist ||
        checkDuplicate.isRequestPending)
    ) {
      const text =
        participantType === ParticipantType.MEMBER
          ? 'Member email'
          : 'Team name';
      throw new BadRequestException(`${text} already exists`);
    }

    const result = await this.participantsRequestService.addRequest(postData);
>>>>>>> 5c3c945a
    return result;
  }
}<|MERGE_RESOLUTION|>--- conflicted
+++ resolved
@@ -80,7 +80,23 @@
         throw new ForbiddenException()
       }
     }
-<<<<<<< HEAD
+      const checkDuplicate = await this.participantsRequestService.findDuplicates(
+      postData?.uniqueIdentifier,
+      participantType,
+      referenceUid,
+      ''
+    );
+    if (
+      checkDuplicate &&
+      (checkDuplicate.isUniqueIdentifierExist ||
+        checkDuplicate.isRequestPending)
+    ) {
+      const text =
+        participantType === ParticipantType.MEMBER
+          ? 'Member email'
+          : 'Team name';
+      throw new BadRequestException(`${text} already exists`);
+    }
     let result;
     if(referenceUid && participantType === ParticipantType.MEMBER.toString()){
       result = await this.participantsRequestService.addRequest(postData, true);
@@ -97,27 +113,6 @@
     else{
       result = await this.participantsRequestService.addRequest(postData);
     }
-=======
-    const checkDuplicate = await this.participantsRequestService.findDuplicates(
-      postData?.uniqueIdentifier,
-      participantType,
-      referenceUid,
-      ''
-    );
-    if (
-      checkDuplicate &&
-      (checkDuplicate.isUniqueIdentifierExist ||
-        checkDuplicate.isRequestPending)
-    ) {
-      const text =
-        participantType === ParticipantType.MEMBER
-          ? 'Member email'
-          : 'Team name';
-      throw new BadRequestException(`${text} already exists`);
-    }
-
-    const result = await this.participantsRequestService.addRequest(postData);
->>>>>>> 5c3c945a
     return result;
   }
 }