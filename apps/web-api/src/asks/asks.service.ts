import { ForbiddenException, forwardRef, Inject, Injectable, NotFoundException } from '@nestjs/common';
<<<<<<< HEAD
import { Ask, AskStatus, Member, Prisma, Team } from '@prisma/client';
import DOMPurify from 'isomorphic-dompurify';
import path from 'path';
import { CreateAskDto, ResponseAskDto, ResponseAskWithRelationsDto } from 'libs/contracts/src/schema/ask';
=======
import { Ask, AskStatus, Prisma, Team } from '@prisma/client';
import DOMPurify from 'isomorphic-dompurify';
import { CreateAskDto, ResponseAskDto } from 'libs/contracts/src/schema/ask';
>>>>>>> 04503179
import { PrismaService } from '../shared/prisma.service';
import { CacheService } from '../utils/cache/cache.service';
import { ForestAdminService } from '../utils/forest-admin/forest-admin.service';
import { ParticipantsRequestService } from '../participants-request/participants-request.service';
import { LogService } from '../shared/log.service';
import { TeamsService } from '../teams/teams.service';
<<<<<<< HEAD
import { MembersService } from '../members/members.service';
import { AwsService } from '../utils/aws/aws.service';
import { ASK_CLOSED_SUBJECT } from '../utils/constants';
import { ASK_CREATED_SUBJECT } from '../utils/constants';
import { formatDateTime } from '../utils/formatters';
=======
>>>>>>> 04503179

@Injectable()
export class AskService {
  constructor(
    private readonly prisma: PrismaService,
    private readonly cacheService: CacheService,
    private readonly forestadminService: ForestAdminService,
    @Inject(forwardRef(() => TeamsService))
    private readonly teamsService: TeamsService,
<<<<<<< HEAD
    @Inject(forwardRef(() => MembersService))
    private membersService: MembersService,
    @Inject(forwardRef(() => ParticipantsRequestService))
    private readonly participantsRequestService: ParticipantsRequestService,
    private awsService: AwsService,
    private readonly logger: LogService
  ) {}

=======
    @Inject(forwardRef(() => ParticipantsRequestService))
    private readonly participantsRequestService: ParticipantsRequestService,
    private readonly logger: LogService
  ) {}

  /**
   * Formats the ask tags into a structured format with counts.
   *
   * @param {Array<{tags: string[]}>} askTags - Array of objects containing tags arrays
   * @returns {Array<{tag: string, count: number}>} Array of objects with tag name and count
   */
>>>>>>> 04503179
  formatAskFilterResponse(askTags: { tags: string[] }[]): { tag: string; count: number }[] {
    // Flatten the tags and calculate counts
    const tagCounts = askTags
      .flatMap((item) => item.tags) // Flatten the tags array
      .reduce((acc, tag) => {
        acc[tag] = (acc[tag] || 0) + 1; // Count occurrences
        return acc;
      }, {} as Record<string, number>);
    return Object.entries(tagCounts).map(([tag, count]) => ({ tag, count }));
  }

<<<<<<< HEAD
  async findOne(uid: string): Promise<ResponseAskWithRelationsDto> {
    try {
      const result = await this.prisma.ask.findUnique({
        where: { uid },
        include: {
          team: true,
          project: true,
          closedBy: true,
        },
=======
  /**
   * Finds a single ask by its unique identifier.
   *
   * @param {string} uid - The unique identifier of the ask to find.
   * @param {Prisma.AskInclude} [include] - Optional Prisma include options.
   * @returns {Promise<Ask & { team?: Team }>} A Promise that resolves to the found ask with its associated team.
   */
  async findOne(uid: string, include?: Prisma.AskInclude): Promise<Ask & { team?: Team }> {
    try {
      const result = await this.prisma.ask.findUnique({
        where: { uid },
        include,
>>>>>>> 04503179
      });

      if (!result) {
        throw new NotFoundException(`Ask with uid ${uid} not found`);
      }

<<<<<<< HEAD
      return result as unknown as ResponseAskWithRelationsDto;
=======
      return result;
>>>>>>> 04503179
    } catch (error) {
      this.logger.error(`Error fetching ask with uid ${uid}`, error);
      throw error;
    }
  }

<<<<<<< HEAD
  // Create a new ask for a team
  async createForTeam(teamUid: string, requesterEmailId: string, askData: CreateAskDto): Promise<ResponseAskDto> {
    const requester = await this.teamsService.isTeamMemberOrAdmin(requesterEmailId, teamUid);

    const team = await this.teamsService.findTeamByUid(teamUid);

=======
  /**
   * Creates a new ask for a specific team.
   *
   * @param {string} teamUid - The unique identifier of the team.
   * @param {string} requesterEmailId - The email ID of the requester.
   * @param {CreateAskDto} askData - The data for creating the ask.
   * @returns {Promise<ResponseAskDto>} A Promise that resolves to the created ask.
   */
  async createForTeam(teamUid: string, requesterEmailId: string, askData: CreateAskDto): Promise<ResponseAskDto> {
    await this.teamsService.isTeamMemberOrAdmin(requesterEmailId, teamUid);

    const team = await this.teamsService.findTeamByUid(teamUid);
>>>>>>> 04503179
    if (!team) {
      throw new NotFoundException('Team not found');
    }

    try {
      // Get existing asks related to teamuid for logging
      const teamAsks = await this.prisma.ask.findMany({
        where: { teamUid },
      });
<<<<<<< HEAD

=======
>>>>>>> 04503179
      let createdAsk;

      await this.prisma.$transaction(async (tx) => {
        createdAsk = await tx.ask.create({
          data: {
            title: askData.title,
            description: DOMPurify.sanitize(askData.description),
            tags: askData.tags || [],
            teamUid: teamUid,
            status: AskStatus.OPEN,
          },
        });
<<<<<<< HEAD

        await this.logIntoParticipantRequest(tx, createdAsk, teamAsks, team.name, requesterEmailId);
        await this.notifyForAskStatusChange({
          ask: createdAsk,
          requester,
          team,
        });
      });

      await this.cacheService.reset({ service: 'teams' });

=======
        await this.logIntoParticipantRequest(tx, createdAsk, teamAsks, team.name, requesterEmailId);
      });

      await this.cacheService.reset({ service: 'teams' });
>>>>>>> 04503179
      await this.forestadminService.triggerAirtableSync();

      return createdAsk;
    } catch (error) {
      this.logger.error(`Error creating ask for team ${teamUid}`, error);
      throw error;
    }
  }

<<<<<<< HEAD
=======
  /**
   * Updates an existing ask.
   *
   * @param {string} uid - The unique identifier of the ask to update.
   * @param {string} requesterEmailId - The email ID of the requester.
   * @param {Object} askData - The data for updating the ask.
   * @returns {Promise<ResponseAskDto>} A Promise that resolves to the updated ask.
   */
>>>>>>> 04503179
  async update(
    uid: string,
    requesterEmailId: string,
    askData: {
      title?: string;
      description?: string;
      tags?: string[];
      status?: AskStatus;
      closedReason?: string;
      closedComment?: string;
      closedByUid?: string;
    }
  ): Promise<ResponseAskDto> {
    try {
<<<<<<< HEAD
      const ask = await this.prisma.ask.findUnique({
        where: { uid },
      });

      if (!ask) {
        throw new NotFoundException(`Ask with uid ${uid} not found`);
      }

      let requester;
      if (ask.teamUid) {
        requester = await this.teamsService.isTeamMemberOrAdmin(requesterEmailId, ask.teamUid);
=======
      const ask = await this.findOne(uid, {
        team: true,
      });
      const team = ask.team;
      if (team) {
        await this.teamsService.isTeamMemberOrAdmin(requesterEmailId, team.uid);
>>>>>>> 04503179
      }

      if (ask.status === AskStatus.CLOSED) {
        throw new ForbiddenException('Cannot update a closed ask');
      }

      const updateData: Prisma.AskUpdateInput = {
        title: askData.title,
        description: askData.description ? DOMPurify.sanitize(askData.description) : undefined,
        tags: askData.tags,
        status: askData.status,
        closedReason: askData.closedReason,
        closedComment: askData.closedComment,
        closedBy: askData.closedByUid ? { connect: { uid: askData.closedByUid } } : undefined,
      };

      // Check if the ask is being closed
      if (askData.status === AskStatus.CLOSED) {
        updateData.closedAt = new Date();
      }

      let updatedAsk;

      // If this is a team ask, we need to handle team-specific logic
<<<<<<< HEAD
      if (ask.teamUid && requesterEmailId) {
        const team = await this.teamsService.findTeamByUid(ask.teamUid);
        // Get existing asks related to teamuid for logging
        const teamAsks = await this.prisma.ask.findMany({
          where: { teamUid: ask.teamUid },
=======
      if (team && requesterEmailId) {
        // Get existing asks related to teamuid for logging
        const teamAsks = await this.prisma.ask.findMany({
          where: { teamUid: team.uid },
>>>>>>> 04503179
        });

        await this.prisma.$transaction(async (tx: Prisma.TransactionClient) => {
          updatedAsk = await tx.ask.update({
            where: { uid: ask.uid },
            data: updateData,
          });
<<<<<<< HEAD

          await this.logIntoParticipantRequest(tx, updatedAsk, teamAsks, team.name, requesterEmailId);
          await this.notifyForAskStatusChange({
            ask: updatedAsk,
            requester,
            closedByUid: askData.closedByUid,
            team,
          });
        });

        await this.cacheService.reset({ service: 'teams' });

=======
          await this.logIntoParticipantRequest(tx, updatedAsk, teamAsks, team.name, requesterEmailId);
        });

        await this.cacheService.reset({ service: 'teams' });
>>>>>>> 04503179
        await this.forestadminService.triggerAirtableSync();
      } else {
        updatedAsk = await this.prisma.ask.update({
          where: { uid: ask.uid },
          data: updateData,
        });
      }

      return updatedAsk;
    } catch (error) {
      this.logger.error(`Error updating ask with uid ${uid}`, error);
      throw error;
    }
  }

<<<<<<< HEAD
  async delete(uid: string, requesterEmailId: string): Promise<void> {
    try {
      const ask = await this.prisma.ask.findUnique({
        where: { uid },
      });

      if (!ask) {
        throw new NotFoundException(`Ask with uid ${uid} not found`);
      }

      // If this is a team ask, we need to handle team-specific logic
      if (ask.teamUid) {
        await this.teamsService.isTeamMemberOrAdmin(requesterEmailId, ask.teamUid);

        const team = await this.teamsService.findTeamByUid(ask.teamUid);

        // Get existing asks related to teamuid for logging
        const teamAsks = await this.prisma.ask.findMany({
          where: { teamUid: ask.teamUid },
=======
  /**
   * Deletes an ask by its unique identifier.
   *
   * @param {string} uid - The unique identifier of the ask to delete.
   * @param {string} requesterEmailId - The email ID of the requester.
   * @returns {Promise<void>} A Promise that resolves when the ask is deleted.
   */
  async delete(uid: string, requesterEmailId: string): Promise<void> {
    try {
      const ask = await this.findOne(uid, {
        team: true,
      });
      const team = ask.team;

      // If this is a team ask, we need to handle team-specific logic
      if (team) {
        await this.teamsService.isTeamMemberOrAdmin(requesterEmailId, team.uid);

        // Get existing asks related to teamuid for logging
        const teamAsks = await this.prisma.ask.findMany({
          where: { teamUid: team.uid },
>>>>>>> 04503179
        });

        await this.prisma.$transaction(async (tx) => {
          await tx.ask.delete({
            where: { uid },
          });
<<<<<<< HEAD

=======
>>>>>>> 04503179
          await this.logIntoParticipantRequest(tx, ask, teamAsks, team.name, requesterEmailId);
        });

        await this.cacheService.reset({ service: 'teams' });
<<<<<<< HEAD

=======
>>>>>>> 04503179
        await this.forestadminService.triggerAirtableSync();
      } else {
        // For simpler deletions
        await this.prisma.ask.delete({
          where: { uid },
        });
      }
    } catch (error) {
      this.logger.error(`Error deleting ask with uid ${uid}`, error);
      throw error;
    }
  }

<<<<<<< HEAD
=======
  /**
   * Logs the ask into the participant request service.
   *
   * @param {Prisma.TransactionClient} tx - The transaction client.
   * @param {Ask} ask - The ask to log.
   * @param {Ask[]} teamAsks - The team asks to log.
   * @param {string} teamName - The name of the team.
   * @param {string} requesterEmailId - The email ID of the requester.
   */
>>>>>>> 04503179
  async logIntoParticipantRequest(
    tx: Prisma.TransactionClient,
    ask: Ask,
    teamAsks: Ask[],
    teamName: string,
    requesterEmailId: string
  ) {
    const teamAsksAfter = await tx.ask.findMany({
      where: { teamUid: ask.teamUid },
    });
<<<<<<< HEAD

=======
>>>>>>> 04503179
    await this.participantsRequestService.add(
      {
        status: 'AUTOAPPROVED',
        requesterEmailId,
        referenceUid: ask.teamUid,
        uniqueIdentifier: teamName,
        participantType: 'TEAM',
        newData: teamAsksAfter as any,
        oldData: teamAsks as any,
      },
      tx
    );
<<<<<<< HEAD
  }

  async notifyForAskStatusChange({
    ask,
    requester,
    closedByUid,
    team,
  }: {
    ask: Ask;
    team: Team;
    requester?: Member;
    closedByUid?: string;
  }) {
    const adminEmailIdsEnv = process.env.SES_ADMIN_EMAIL_IDS;
    const adminEmailIds = adminEmailIdsEnv?.split('|') ?? [];
    const teamLink = `${process.env.WEB_UI_BASE_URL}/teams/${team.uid}`;
    const closedBy = closedByUid ? await this.membersService.findOne(closedByUid) : null;
    const closedByLink = closedBy ? `${process.env.WEB_UI_BASE_URL}/members/${closedBy.uid}` : null;
    const requesterLink = requester ? `${process.env.WEB_UI_BASE_URL}/members/${requester.uid}` : null;

    const result = await this.awsService.sendEmailWithTemplate(
      path.join(__dirname, '/shared/askStatusChange.hbs'),
      {
        status: ask.status,
        title: ask.title,
        description: ask.description,
        tags: ask.tags?.join(', '),
        teamName: team.name,
        teamLink,
        requester,
        requesterLink,
        createdAt: formatDateTime(ask.createdAt),
        closedBy,
        closedByLink,
        closedReason: ask.closedReason,
        closedComment: ask.closedComment,
        closedAt: ask.closedAt ? formatDateTime(ask.closedAt) : null,
      },
      '',
      ask.status === AskStatus.OPEN ? ASK_CREATED_SUBJECT : ASK_CLOSED_SUBJECT,
      process.env.SES_SOURCE_EMAIL || '',
      adminEmailIds,
      []
    );
    this.logger.info(`Ask status change notified to support team ref: ${result?.MessageId}`);
=======
>>>>>>> 04503179
  }
}<|MERGE_RESOLUTION|>--- conflicted
+++ resolved
@@ -1,28 +1,19 @@
 import { ForbiddenException, forwardRef, Inject, Injectable, NotFoundException } from '@nestjs/common';
-<<<<<<< HEAD
 import { Ask, AskStatus, Member, Prisma, Team } from '@prisma/client';
 import DOMPurify from 'isomorphic-dompurify';
 import path from 'path';
-import { CreateAskDto, ResponseAskDto, ResponseAskWithRelationsDto } from 'libs/contracts/src/schema/ask';
-=======
-import { Ask, AskStatus, Prisma, Team } from '@prisma/client';
-import DOMPurify from 'isomorphic-dompurify';
 import { CreateAskDto, ResponseAskDto } from 'libs/contracts/src/schema/ask';
->>>>>>> 04503179
 import { PrismaService } from '../shared/prisma.service';
 import { CacheService } from '../utils/cache/cache.service';
 import { ForestAdminService } from '../utils/forest-admin/forest-admin.service';
 import { ParticipantsRequestService } from '../participants-request/participants-request.service';
 import { LogService } from '../shared/log.service';
 import { TeamsService } from '../teams/teams.service';
-<<<<<<< HEAD
 import { MembersService } from '../members/members.service';
 import { AwsService } from '../utils/aws/aws.service';
 import { ASK_CLOSED_SUBJECT } from '../utils/constants';
 import { ASK_CREATED_SUBJECT } from '../utils/constants';
 import { formatDateTime } from '../utils/formatters';
-=======
->>>>>>> 04503179
 
 @Injectable()
 export class AskService {
@@ -32,7 +23,6 @@
     private readonly forestadminService: ForestAdminService,
     @Inject(forwardRef(() => TeamsService))
     private readonly teamsService: TeamsService,
-<<<<<<< HEAD
     @Inject(forwardRef(() => MembersService))
     private membersService: MembersService,
     @Inject(forwardRef(() => ParticipantsRequestService))
@@ -40,20 +30,12 @@
     private awsService: AwsService,
     private readonly logger: LogService
   ) {}
-
-=======
-    @Inject(forwardRef(() => ParticipantsRequestService))
-    private readonly participantsRequestService: ParticipantsRequestService,
-    private readonly logger: LogService
-  ) {}
-
   /**
    * Formats the ask tags into a structured format with counts.
    *
    * @param {Array<{tags: string[]}>} askTags - Array of objects containing tags arrays
    * @returns {Array<{tag: string, count: number}>} Array of objects with tag name and count
    */
->>>>>>> 04503179
   formatAskFilterResponse(askTags: { tags: string[] }[]): { tag: string; count: number }[] {
     // Flatten the tags and calculate counts
     const tagCounts = askTags
@@ -65,17 +47,6 @@
     return Object.entries(tagCounts).map(([tag, count]) => ({ tag, count }));
   }
 
-<<<<<<< HEAD
-  async findOne(uid: string): Promise<ResponseAskWithRelationsDto> {
-    try {
-      const result = await this.prisma.ask.findUnique({
-        where: { uid },
-        include: {
-          team: true,
-          project: true,
-          closedBy: true,
-        },
-=======
   /**
    * Finds a single ask by its unique identifier.
    *
@@ -88,32 +59,19 @@
       const result = await this.prisma.ask.findUnique({
         where: { uid },
         include,
->>>>>>> 04503179
       });
 
       if (!result) {
         throw new NotFoundException(`Ask with uid ${uid} not found`);
       }
 
-<<<<<<< HEAD
-      return result as unknown as ResponseAskWithRelationsDto;
-=======
       return result;
->>>>>>> 04503179
     } catch (error) {
       this.logger.error(`Error fetching ask with uid ${uid}`, error);
       throw error;
     }
   }
 
-<<<<<<< HEAD
-  // Create a new ask for a team
-  async createForTeam(teamUid: string, requesterEmailId: string, askData: CreateAskDto): Promise<ResponseAskDto> {
-    const requester = await this.teamsService.isTeamMemberOrAdmin(requesterEmailId, teamUid);
-
-    const team = await this.teamsService.findTeamByUid(teamUid);
-
-=======
   /**
    * Creates a new ask for a specific team.
    *
@@ -123,10 +81,9 @@
    * @returns {Promise<ResponseAskDto>} A Promise that resolves to the created ask.
    */
   async createForTeam(teamUid: string, requesterEmailId: string, askData: CreateAskDto): Promise<ResponseAskDto> {
-    await this.teamsService.isTeamMemberOrAdmin(requesterEmailId, teamUid);
-
+    const requester = await this.teamsService.isTeamMemberOrAdmin(requesterEmailId, teamUid);
     const team = await this.teamsService.findTeamByUid(teamUid);
->>>>>>> 04503179
+
     if (!team) {
       throw new NotFoundException('Team not found');
     }
@@ -136,10 +93,6 @@
       const teamAsks = await this.prisma.ask.findMany({
         where: { teamUid },
       });
-<<<<<<< HEAD
-
-=======
->>>>>>> 04503179
       let createdAsk;
 
       await this.prisma.$transaction(async (tx) => {
@@ -152,7 +105,6 @@
             status: AskStatus.OPEN,
           },
         });
-<<<<<<< HEAD
 
         await this.logIntoParticipantRequest(tx, createdAsk, teamAsks, team.name, requesterEmailId);
         await this.notifyForAskStatusChange({
@@ -164,12 +116,6 @@
 
       await this.cacheService.reset({ service: 'teams' });
 
-=======
-        await this.logIntoParticipantRequest(tx, createdAsk, teamAsks, team.name, requesterEmailId);
-      });
-
-      await this.cacheService.reset({ service: 'teams' });
->>>>>>> 04503179
       await this.forestadminService.triggerAirtableSync();
 
       return createdAsk;
@@ -179,8 +125,6 @@
     }
   }
 
-<<<<<<< HEAD
-=======
   /**
    * Updates an existing ask.
    *
@@ -189,7 +133,6 @@
    * @param {Object} askData - The data for updating the ask.
    * @returns {Promise<ResponseAskDto>} A Promise that resolves to the updated ask.
    */
->>>>>>> 04503179
   async update(
     uid: string,
     requesterEmailId: string,
@@ -204,26 +147,14 @@
     }
   ): Promise<ResponseAskDto> {
     try {
-<<<<<<< HEAD
-      const ask = await this.prisma.ask.findUnique({
-        where: { uid },
-      });
-
-      if (!ask) {
-        throw new NotFoundException(`Ask with uid ${uid} not found`);
-      }
-
-      let requester;
-      if (ask.teamUid) {
-        requester = await this.teamsService.isTeamMemberOrAdmin(requesterEmailId, ask.teamUid);
-=======
       const ask = await this.findOne(uid, {
         team: true,
       });
       const team = ask.team;
+
+      let requester;
       if (team) {
-        await this.teamsService.isTeamMemberOrAdmin(requesterEmailId, team.uid);
->>>>>>> 04503179
+        requester = await this.teamsService.isTeamMemberOrAdmin(requesterEmailId, team.uid);
       }
 
       if (ask.status === AskStatus.CLOSED) {
@@ -248,18 +179,10 @@
       let updatedAsk;
 
       // If this is a team ask, we need to handle team-specific logic
-<<<<<<< HEAD
-      if (ask.teamUid && requesterEmailId) {
-        const team = await this.teamsService.findTeamByUid(ask.teamUid);
-        // Get existing asks related to teamuid for logging
-        const teamAsks = await this.prisma.ask.findMany({
-          where: { teamUid: ask.teamUid },
-=======
       if (team && requesterEmailId) {
         // Get existing asks related to teamuid for logging
         const teamAsks = await this.prisma.ask.findMany({
           where: { teamUid: team.uid },
->>>>>>> 04503179
         });
 
         await this.prisma.$transaction(async (tx: Prisma.TransactionClient) => {
@@ -267,7 +190,6 @@
             where: { uid: ask.uid },
             data: updateData,
           });
-<<<<<<< HEAD
 
           await this.logIntoParticipantRequest(tx, updatedAsk, teamAsks, team.name, requesterEmailId);
           await this.notifyForAskStatusChange({
@@ -279,13 +201,6 @@
         });
 
         await this.cacheService.reset({ service: 'teams' });
-
-=======
-          await this.logIntoParticipantRequest(tx, updatedAsk, teamAsks, team.name, requesterEmailId);
-        });
-
-        await this.cacheService.reset({ service: 'teams' });
->>>>>>> 04503179
         await this.forestadminService.triggerAirtableSync();
       } else {
         updatedAsk = await this.prisma.ask.update({
@@ -301,7 +216,13 @@
     }
   }
 
-<<<<<<< HEAD
+  /**
+   * Deletes an ask by its unique identifier.
+   *
+   * @param {string} uid - The unique identifier of the ask to delete.
+   * @param {string} requesterEmailId - The email ID of the requester.
+   * @returns {Promise<void>} A Promise that resolves when the ask is deleted.
+   */
   async delete(uid: string, requesterEmailId: string): Promise<void> {
     try {
       const ask = await this.prisma.ask.findUnique({
@@ -321,47 +242,16 @@
         // Get existing asks related to teamuid for logging
         const teamAsks = await this.prisma.ask.findMany({
           where: { teamUid: ask.teamUid },
-=======
-  /**
-   * Deletes an ask by its unique identifier.
-   *
-   * @param {string} uid - The unique identifier of the ask to delete.
-   * @param {string} requesterEmailId - The email ID of the requester.
-   * @returns {Promise<void>} A Promise that resolves when the ask is deleted.
-   */
-  async delete(uid: string, requesterEmailId: string): Promise<void> {
-    try {
-      const ask = await this.findOne(uid, {
-        team: true,
-      });
-      const team = ask.team;
-
-      // If this is a team ask, we need to handle team-specific logic
-      if (team) {
-        await this.teamsService.isTeamMemberOrAdmin(requesterEmailId, team.uid);
-
-        // Get existing asks related to teamuid for logging
-        const teamAsks = await this.prisma.ask.findMany({
-          where: { teamUid: team.uid },
->>>>>>> 04503179
         });
 
         await this.prisma.$transaction(async (tx) => {
           await tx.ask.delete({
             where: { uid },
           });
-<<<<<<< HEAD
-
-=======
->>>>>>> 04503179
           await this.logIntoParticipantRequest(tx, ask, teamAsks, team.name, requesterEmailId);
         });
 
         await this.cacheService.reset({ service: 'teams' });
-<<<<<<< HEAD
-
-=======
->>>>>>> 04503179
         await this.forestadminService.triggerAirtableSync();
       } else {
         // For simpler deletions
@@ -375,8 +265,6 @@
     }
   }
 
-<<<<<<< HEAD
-=======
   /**
    * Logs the ask into the participant request service.
    *
@@ -386,7 +274,6 @@
    * @param {string} teamName - The name of the team.
    * @param {string} requesterEmailId - The email ID of the requester.
    */
->>>>>>> 04503179
   async logIntoParticipantRequest(
     tx: Prisma.TransactionClient,
     ask: Ask,
@@ -397,10 +284,6 @@
     const teamAsksAfter = await tx.ask.findMany({
       where: { teamUid: ask.teamUid },
     });
-<<<<<<< HEAD
-
-=======
->>>>>>> 04503179
     await this.participantsRequestService.add(
       {
         status: 'AUTOAPPROVED',
@@ -413,7 +296,6 @@
       },
       tx
     );
-<<<<<<< HEAD
   }
 
   async notifyForAskStatusChange({
@@ -459,7 +341,5 @@
       []
     );
     this.logger.info(`Ask status change notified to support team ref: ${result?.MessageId}`);
-=======
->>>>>>> 04503179
   }
 }