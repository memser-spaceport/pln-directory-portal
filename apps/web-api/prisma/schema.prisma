// This is your Prisma schema file,
// learn more about it in the docs: https://pris.ly/d/prisma-schema

generator client {
  provider        = "prisma-client-js"
  previewFeatures = ["interactiveTransactions"]
}

datasource db {
  provider = "postgresql"
  url      = env("DATABASE_URL")
}

/// TODO: User accounts mapped from Clerk
/// TODO: User permissions/grants

model Team {
  id                           Int                           @id @default(autoincrement())
  uid                          String                        @unique @default(cuid())
  name                         String                        @unique
  logo                         Image?                        @relation(fields: [logoUid], references: [uid])
  logoUid                      String?
  blog                         String?
  officeHours                  String?
  website                      String?
  contactMethod                String?
  twitterHandler               String?
  linkedinHandler              String?
  telegramHandler              String?
  shortDescription             String?
  longDescription              String?
  plnFriend                    Boolean                       @default(false)
  isFeatured                   Boolean?                      @default(false)
  airtableRecId                String?                       @unique
  createdAt                    DateTime                      @default(now())
  updatedAt                    DateTime                      @updatedAt
  lastModifiedBy               String?
  lastModifier                 Member?                       @relation("LastModification", fields: [lastModifiedBy], references: [uid])
  teamMemberRoles              TeamMemberRole[]
  industryTags                 IndustryTag[]
  membershipSources            MembershipSource[]
  fundingStage                 FundingStage?                 @relation(fields: [fundingStageUid], references: [uid])
  fundingStageUid              String?
  technologies                 Technology[]
  moreDetails                  String?
  maintainingProjects          Project[]                     @relation("maintainingTeam")
  contributingProjects         Project[]                     @relation("contributingTeams")
  eventGuests                  PLEventGuest[]
  teamFocusAreas               TeamFocusArea[]
  teamFocusAreasVersionHistory TeamFocusAreaVersionHistory[]
  relatedQuestions             DiscoveryQuestion[]           @relation("TeamRelatedDiscoveryQuestions")
  asks                         Ask[]
}

enum AskStatus {
  OPEN
  CLOSED
}

model Ask {
  id            Int       @id @default(autoincrement())
  uid           String    @unique @default(cuid())
  title         String
  description   String
  tags          String[]
  team          Team?     @relation(fields: [teamUid], references: [uid])
  teamUid       String?
  project       Project?  @relation(fields: [projectUid], references: [uid])
  projectUid    String?
  createdAt     DateTime  @default(now())
  updatedAt     DateTime  @updatedAt
  status        AskStatus @default(OPEN)
  closedAt      DateTime?
  closedReason  String?
  closedComment String?
  closedBy      Member?   @relation(fields: [closedByUid], references: [uid])
  closedByUid   String?
}

model Member {
  id                           Int                           @id @default(autoincrement())
  uid                          String                        @unique @default(cuid())
  name                         String
  email                        String?                       @unique
  image                        Image?                        @relation(fields: [imageUid], references: [uid])
  imageUid                     String?
  githubHandler                String?
  discordHandler               String?
  twitterHandler               String?
  linkedinHandler              String?
  telegramHandler              String?                       @unique
  telegramUid                  String?                       @unique
  officeHours                  String?
  moreDetails                  String?
  bio                          String?
  plnFriend                    Boolean?                      @default(false)
  plnStartDate                 DateTime?
  airtableRecId                String?                       @unique
  externalId                   String?                       @unique
  openToWork                   Boolean?                      @default(false)
  isFeatured                   Boolean?                      @default(false)
  isVerified                   Boolean?                      @default(false)
  signUpSource                 String?
  signUpMedium                 String?
  signUpCampaign               String?
  isUserConsent                Boolean?                      @default(false)
  isSubscribedToNewsletter     Boolean?                      @default(false)
  teamOrProjectURL             String?
  createdAt                    DateTime                      @default(now())
  updatedAt                    DateTime                      @updatedAt
  approvedAt                   DateTime                      @default(now())
  skills                       Skill[]
  location                     Location?                     @relation(fields: [locationUid], references: [uid])
  locationUid                  String?
  teamMemberRoles              TeamMemberRole[]
  memberRoles                  MemberRole[]
  preferences                  Json?
  projectContributions         ProjectContribution[]
  createdProjects              Project[]
  eventGuests                  PLEventGuest[]
  teamFocusAreasVersionHistory TeamFocusAreaVersionHistory[]
  modifiedTeams                Team[]                        @relation("LastModification")
  interactions                 MemberInteraction[]           @relation("SourceMemberInteractions")
  targetInteractions           MemberInteraction[]           @relation("TargetMemberInteractions")
  followUps                    MemberFollowUp[]
  feedbacks                    MemberFeedback[]
  createdQuestions             DiscoveryQuestion[]           @relation("MemberCreatedDiscoveryQuestions")
  modifiedQuestions            DiscoveryQuestion[]           @relation("MemberModifiedDiscoveryQuestions")
  subscriptions                MemberSubscription[]
  closedAsks                   Ask[]
  experiences                  MemberExperience[]
  linkedInDetails              Json?
  recommendationRunsAsTarget   RecommendationRun[]
  recommendationsAsRecommended Recommendation[]
  recommendationNotifications  RecommendationNotification[]
  notificationSetting          NotificationSetting?
<<<<<<< HEAD
  linkedinProfile              LinkedInProfile?
=======
  accessLevel                  String?
>>>>>>> 91d96c86
}

model MemberRole {
  id        Int      @id @default(autoincrement())
  uid       String   @unique @default(cuid())
  name      String   @unique
  createdAt DateTime @default(now())
  updatedAt DateTime @updatedAt
  members   Member[]
}

enum ParticipantType {
  MEMBER
  TEAM
}

enum ApprovalStatus {
  PENDING
  APPROVED
  REJECTED
  AUTOAPPROVED
}

enum PLEventType {
  INVITE_ONLY
  VIRTUAL
  IN_PERSON
}

enum MemberFollowUpStatus {
  PENDING
  COMPLETED
  CLOSED
}

enum MemberFeedbackResponseType {
  POSITIVE
  NEGATIVE
  NEUTRAL
}

enum ImageSize {
  ORIGINAL
  LARGE
  MEDIUM
  SMALL
  TINY
}

enum DiscoveryQuestionType {
  CHAT
  FOLLOW_UP
}

model ParticipantsRequest {
  id               Int             @id @default(autoincrement())
  uid              String          @unique @default(cuid())
  participantType  ParticipantType
  status           ApprovalStatus  @default(PENDING)
  oldData          Json?
  newData          Json
  referenceUid     String?
  requesterEmailId String
  uniqueIdentifier String
  createdAt        DateTime        @default(now())
  updatedAt        DateTime        @updatedAt
}

model Skill {
  id          Int      @id @default(autoincrement())
  uid         String   @unique @default(cuid())
  title       String   @unique
  description String?
  createdAt   DateTime @default(now())
  updatedAt   DateTime @updatedAt
  members     Member[]
}

model Location {
  id                 Int      @id @default(autoincrement())
  uid                String   @unique @default(cuid())
  // On the location-transfer.service.ts we are adding the metroArea to the placeId to avoid duplicates because
  // since the metroArea is not valid on the Google Places API we need to append this field to avoid rewriting the same location
  placeId            String   @unique
  city               String?
  country            String
  continent          String
  region             String?
  regionAbbreviation String?
  metroArea          String?
  latitude           Float
  longitude          Float
  createdAt          DateTime @default(now())
  updatedAt          DateTime @updatedAt
  members            Member[]

  @@unique([continent, country, region, city, metroArea, latitude, longitude])
}

model TeamMemberRole {
  id        Int       @id @default(autoincrement())
  mainTeam  Boolean   @default(false)
  teamLead  Boolean   @default(false)
  startDate DateTime?
  endDate   DateTime?
  role      String?
  member    Member    @relation(fields: [memberUid], references: [uid], onDelete: Cascade)
  memberUid String
  team      Team      @relation(fields: [teamUid], references: [uid], onDelete: Cascade)
  teamUid   String
  roleTags  String[]

  // One member can only have one role per team
  @@unique([memberUid, teamUid])
}

model IndustryCategory {
  id           Int           @id @default(autoincrement())
  uid          String        @unique @default(cuid())
  title        String        @unique
  createdAt    DateTime      @default(now())
  updatedAt    DateTime      @updatedAt
  industryTags IndustryTag[]
}

model IndustryTag {
  id                  Int               @id @default(autoincrement())
  uid                 String            @unique @default(cuid())
  title               String            @unique
  definition          String?
  airtableRecId       String?           @unique
  createdAt           DateTime          @default(now())
  updatedAt           DateTime          @updatedAt
  industryCategory    IndustryCategory? @relation(fields: [industryCategoryUid], references: [uid])
  industryCategoryUid String?
  teams               Team[]
}

model FundingStage {
  id        Int      @id @default(autoincrement())
  uid       String   @unique @default(cuid())
  title     String   @unique
  createdAt DateTime @default(now())
  updatedAt DateTime @updatedAt
  teams     Team[]
}

model MembershipSource {
  id        Int      @id @default(autoincrement())
  uid       String   @unique @default(cuid())
  title     String   @unique
  createdAt DateTime @default(now())
  updatedAt DateTime @updatedAt
  teams     Team[]
}

model Technology {
  id        Int      @id @default(autoincrement())
  uid       String   @unique @default(cuid())
  title     String   @unique
  createdAt DateTime @default(now())
  updatedAt DateTime @updatedAt
  teams     Team[]
}

model Image {
  id             Int       @id @default(autoincrement())
  uid            String    @unique @default(cuid())
  // The cid is not unique because this id represents an array of multiple images
  // with different sizes that can be accessed trough the cid and filename
  cid            String
  width          Int
  height         Int
  url            String
  filename       String
  size           Int
  type           String
  version        ImageSize
  // This image can be a thumbnail to other image
  thumbnailToUid String?
  thumbnailTo    Image?    @relation("ImageThumbnails", fields: [thumbnailToUid], references: [uid])
  // This image can have multiple thumbnails
  thumbnails     Image[]   @relation("ImageThumbnails")
  createdAt      DateTime  @default(now())
  updatedAt      DateTime  @updatedAt
  // Reverse Relations:
  Team           Team[]
  Member         Member[]
  Project        Project[]
  eventLogo      PLEvent[] @relation("logo")
  eventBanner    PLEvent[] @relation("banner")
}

model Faq {
  id        Int      @id @default(autoincrement())
  uid       String   @unique @default(cuid())
  email     String   @db.VarChar(100)
  question  String
  type      String
  requestIp String   @db.VarChar(35)
  createdAt DateTime @default(now())
  updatedAt DateTime @updatedAt
}

model JoinRequest {
  id           Int      @id @default(autoincrement())
  uid          String   @unique @default(cuid())
  email        String   @db.VarChar(100)
  introduction String
  createdAt    DateTime @default(now())
  updatedAt    DateTime @updatedAt
}

model ProjectContribution {
  id             Int       @id @default(autoincrement())
  uid            String    @unique @default(cuid())
  role           String?
  description    String?
  currentProject Boolean?  @default(false)
  startDate      DateTime?
  endDate        DateTime?
  memberUid      String
  member         Member?   @relation(fields: [memberUid], references: [uid])
  projectUid     String
  project        Project?  @relation(fields: [projectUid], references: [uid])

  @@unique([memberUid, projectUid])
}

model Project {
  id                 Int                   @id @default(autoincrement())
  uid                String                @unique @default(cuid())
  logo               Image?                @relation(fields: [logoUid], references: [uid])
  logoUid            String?
  name               String
  tagline            String
  description        String
  contactEmail       String?
  lookingForFunding  Boolean               @default(false)
  projectLinks       Json?
  kpis               Json?
  readMe             String?
  score              Int?
  creator            Member?               @relation(fields: [createdBy], references: [uid])
  createdBy          String
  maintainingTeam    Team?                 @relation("maintainingTeam", fields: [maintainingTeamUid], references: [uid])
  maintainingTeamUid String
  contributingTeams  Team[]                @relation("contributingTeams")
  createdAt          DateTime              @default(now())
  updatedAt          DateTime              @updatedAt
  isDeleted          Boolean               @default(false)
  isFeatured         Boolean?              @default(false)
  osoProjectName     String?
  projectFocusAreas  ProjectFocusArea[]
  contributions      ProjectContribution[]
  relatedQuestions   DiscoveryQuestion[]   @relation("ProjectRelatedDiscoveryQuestions")
  asks               Ask[]
  tags               String[]
}

model PLEventLocation {
  id             Int       @id @default(autoincrement())
  uid            String    @unique @default(cuid())
  location       String
  country        String?
  timezone       String
  latitude       String
  longitude      String
  flag           String?
  icon           String?
  resources      Json[]
  additionalInfo Json?
  priority       Int?
  events         PLEvent[]
  createdAt      DateTime  @default(now())
  updatedAt      DateTime  @updatedAt
  isFeatured     Boolean?  @default(false)
  isAggregated   Boolean   @default(false)

  @@unique([latitude, longitude])
}

model PLEvent {
  id               Int                 @id @default(autoincrement())
  uid              String              @unique @default(cuid())
  type             PLEventType?
  eventsCount      Int?
  telegramId       String?
  logoUid          String?
  logo             Image?              @relation("logo", fields: [logoUid], references: [uid])
  bannerUid        String?
  banner           Image?              @relation("banner", fields: [bannerUid], references: [uid])
  name             String
  description      String?
  shortDescription String?
  websiteURL       String?
  externalId       String?
  isFeatured       Boolean?            @default(false)
  isAggregated     Boolean             @default(false)
  slugURL          String              @unique
  resources        Json[]
  priority         Int?
  additionalInfo   Json?
  startDate        DateTime
  endDate          DateTime
  createdAt        DateTime            @default(now())
  updatedAt        DateTime            @updatedAt
  syncedAt         DateTime?
  relatedQuestions DiscoveryQuestion[] @relation("PLEventRelatedDiscoveryQuestions")
  locationUid      String?
  location         PLEventLocation?    @relation(fields: [locationUid], references: [uid])
  eventGuests      PLEventGuest[]
}

model PLEventGuest {
  id             Int      @id @default(autoincrement())
  uid            String   @unique @default(cuid())
  telegramId     String?
  officeHours    String?
  reason         String?
  createdAt      DateTime @default(now())
  updatedAt      DateTime @updatedAt
  memberUid      String
  member         Member   @relation(fields: [memberUid], references: [uid], onDelete: Cascade)
  teamUid        String?
  team           Team?    @relation(fields: [teamUid], references: [uid], onDelete: Cascade)
  eventUid       String
  event          PLEvent  @relation(fields: [eventUid], references: [uid], onDelete: Cascade)
  additionalInfo Json?
  topics         String[]
  priority       Int?
  isHost         Boolean  @default(false)
  isSpeaker      Boolean  @default(false)
  isSponsor      Boolean  @default(false)
  isFeatured     Boolean  @default(false)
}

model FocusArea {
  id                          Int                           @id @default(autoincrement())
  uid                         String                        @unique @default(cuid())
  title                       String                        @unique
  description                 String?
  createdAt                   DateTime                      @default(now())
  updatedAt                   DateTime                      @updatedAt
  parentUid                   String?
  parent                      FocusArea?                    @relation("parentAreas", fields: [parentUid], references: [uid])
  children                    FocusArea[]                   @relation("parentAreas")
  teamFocusAreas              TeamFocusArea[]               @relation("teamFocusAreas")
  teamAncestorFocusAreas      TeamFocusArea[]               @relation("teamAncestorFocusAreas")
  projectFocusAreas           ProjectFocusArea[]            @relation("projectFocusAreas")
  projectAncestorFocusAreas   ProjectFocusArea[]            @relation("projectAncestorFocusAreas")
  focusAreas                  FocusAreaHierarchy[]          @relation("focusAreas")
  subFocusAreas               FocusAreaHierarchy[]          @relation("subfocusAreas")
  TeamFocusAreaVersionHistory TeamFocusAreaVersionHistory[]
}

model TeamFocusArea {
  id              Int       @id @default(autoincrement())
  teamUid         String
  team            Team      @relation(fields: [teamUid], references: [uid], onDelete: Cascade)
  focusAreaUid    String
  focusArea       FocusArea @relation("teamFocusAreas", fields: [focusAreaUid], references: [uid], onDelete: Cascade)
  ancestorAreaUid String
  ancestorArea    FocusArea @relation("teamAncestorFocusAreas", fields: [ancestorAreaUid], references: [uid], onDelete: Cascade)

  @@unique([focusAreaUid, teamUid, ancestorAreaUid])
}

model ProjectFocusArea {
  id              Int       @id @default(autoincrement())
  projectUid      String
  project         Project   @relation(fields: [projectUid], references: [uid], onDelete: Cascade)
  focusAreaUid    String
  focusArea       FocusArea @relation("projectFocusAreas", fields: [focusAreaUid], references: [uid], onDelete: Cascade)
  ancestorAreaUid String
  ancestorArea    FocusArea @relation("projectAncestorFocusAreas", fields: [ancestorAreaUid], references: [uid], onDelete: Cascade)

  @@unique([focusAreaUid, projectUid, ancestorAreaUid])
}

model FocusAreaHierarchy {
  id              Int       @id @default(autoincrement())
  isDirect        Boolean
  focusAreaUid    String
  focusArea       FocusArea @relation("focusAreas", fields: [focusAreaUid], references: [uid], onDelete: Cascade)
  subFocusAreaUid String
  subFocusArea    FocusArea @relation("subfocusAreas", fields: [subFocusAreaUid], references: [uid], onDelete: Cascade)
}

model TeamFocusAreaVersionHistory {
  id             Int        @id @default(autoincrement())
  uid            String     @unique @default(cuid())
  teamUid        String
  team           Team       @relation(fields: [teamUid], references: [uid])
  teamName       String
  focusAreaUid   String?
  focusArea      FocusArea? @relation(fields: [focusAreaUid], references: [uid])
  focusAreaTitle String?
  modifiedBy     String
  user           Member     @relation(fields: [modifiedBy], references: [uid])
  username       String
  version        Int
  createdAt      DateTime   @default(now())
  modifiedAt     DateTime   @updatedAt

  @@unique([focusAreaUid, teamUid, version])
}

model MemberInteraction {
  id                   Int              @id @default(autoincrement())
  uid                  String           @unique @default(cuid())
  type                 String
  data                 Json?
  hasFollowUp          Boolean          @default(false)
  sourceMemberUid      String
  sourceMember         Member           @relation("SourceMemberInteractions", fields: [sourceMemberUid], references: [uid])
  targetMemberUid      String?
  targetMember         Member?          @relation("TargetMemberInteractions", fields: [targetMemberUid], references: [uid])
  createdAt            DateTime         @default(now())
  updatedAt            DateTime         @updatedAt
  interactionFollowUps MemberFollowUp[]
}

model MemberFollowUp {
  id             Int                  @id @default(autoincrement())
  uid            String               @unique @default(cuid())
  status         MemberFollowUpStatus
  type           String
  data           Json?
  isDelayed      Boolean              @default(false)
  interactionUid String?
  interaction    MemberInteraction?   @relation(fields: [interactionUid], references: [uid])
  createdBy      String
  creator        Member               @relation(fields: [createdBy], references: [uid])
  createdAt      DateTime             @default(now())
  updatedAt      DateTime             @updatedAt
  feedbacks      MemberFeedback?
}

model MemberFeedback {
  id          Int                        @id @default(autoincrement())
  uid         String                     @unique @default(cuid())
  type        String
  data        Json?
  rating      Int?
  comments    String[]
  response    MemberFeedbackResponseType
  followUpUid String                     @unique
  followUp    MemberFollowUp             @relation(fields: [followUpUid], references: [uid])
  createdBy   String
  creator     Member                     @relation(fields: [createdBy], references: [uid])
  createdAt   DateTime                   @default(now())
  updatedAt   DateTime                   @updatedAt
}

model DiscoveryQuestion {
  id               Int                    @id @default(autoincrement())
  uid              String                 @unique @default(cuid())
  title            String?
  content          String
  viewCount        Int?
  shareCount       Int?
  slug             String                 @unique
  isActive         Boolean                @default(true)
  teamUid          String?
  team             Team?                  @relation("TeamRelatedDiscoveryQuestions", fields: [teamUid], references: [uid])
  teamName         String?
  projectUid       String?
  project          Project?               @relation("ProjectRelatedDiscoveryQuestions", fields: [projectUid], references: [uid])
  projectName      String?
  eventUid         String?
  plevent          PLEvent?               @relation("PLEventRelatedDiscoveryQuestions", fields: [eventUid], references: [uid])
  eventName        String?
  createdBy        String
  creator          Member?                @relation("MemberCreatedDiscoveryQuestions", fields: [createdBy], references: [uid])
  modifiedBy       String
  modifier         Member?                @relation("MemberModifiedDiscoveryQuestions", fields: [modifiedBy], references: [uid])
  answer           String?
  answerSources    Json[]
  answerSourceFrom String?
  relatedQuestions Json[]
  createdAt        DateTime               @default(now())
  updatedAt        DateTime               @updatedAt
  type             DiscoveryQuestionType?
}

model MemberSubscription {
  id           Int                    @id @default(autoincrement())
  uid          String                 @unique @default(uuid())
  memberUid    String
  entityUid    String
  entityAction String
  entityType   SubscriptionEntityType
  createdAt    DateTime               @default(now())
  updatedAt    DateTime               @updatedAt
  member       Member                 @relation(fields: [memberUid], references: [uid])
  isActive     Boolean                @default(true)

  @@index([memberUid, entityUid, entityType])
}

model Notification {
  id             Int                @id @default(autoincrement())
  uid            String             @unique @default(uuid())
  entityUid      String
  entityAction   String
  entityType     String
  status         NotificationStatus
  createdAt      DateTime           @default(now())
  updatedAt      DateTime           @updatedAt
  additionalInfo Json?
}

enum NotificationStatus {
  PENDING
  SENT
  FAILED
}

enum SubscriptionEntityType {
  EVENT_LOCATION
}

model MemberExperience {
  id               Int       @id @default(autoincrement())
  uid              String    @unique @default(uuid())
  title            String
  company          String
  location         String?
  description      String?
  startDate        DateTime
  endDate          DateTime?
  isCurrent        Boolean   @default(false)
  isFlaggedByUser  Boolean   @default(false)
  isModifiedByUser Boolean   @default(false)
  userUpdatedAt    DateTime?
  createdAt        DateTime  @default(now())
  updatedAt        DateTime  @updatedAt
  memberUid        String
  member           Member    @relation(fields: [memberUid], references: [uid])
}

enum RecommendationRunStatus {
  OPEN
  CLOSED
  SENT
}

model RecommendationRun {
  id                 Int                          @id @default(autoincrement())
  uid                String                       @unique @default(cuid())
  targetMember       Member                       @relation(fields: [targetMemberUid], references: [uid])
  targetMemberUid    String
  status             RecommendationRunStatus      @default(OPEN)
  createdAt          DateTime                     @default(now())
  updatedAt          DateTime                     @updatedAt
  recommendations    Recommendation[]
  emailNotifications RecommendationNotification[]
}

model Recommendation {
  id                   Int                          @id @default(autoincrement())
  uid                  String                       @unique @default(cuid())
  recommendationRun    RecommendationRun            @relation(fields: [recommendationRunUid], references: [uid])
  recommendationRunUid String
  recommendedMember    Member                       @relation(fields: [recommendedMemberUid], references: [uid])
  recommendedMemberUid String
  score                Float
  factors              Json // Stores the factors that influenced this recommendation
  status               ApprovalStatus               @default(PENDING)
  createdAt            DateTime                     @default(now())
  updatedAt            DateTime                     @updatedAt
  emailNotifications   RecommendationNotification[] @relation("NotificationRecommendations")
}

model RecommendationNotification {
  id                   Int               @id @default(autoincrement())
  uid                  String            @unique @default(cuid())
  recommendationRun    RecommendationRun @relation(fields: [recommendationRunUid], references: [uid])
  recommendationRunUid String
  targetMember         Member            @relation(fields: [targetMemberUid], references: [uid])
  targetMemberUid      String
  email                String
  subject              String
  isExample            Boolean           @default(false)
  recommendations      Recommendation[]  @relation("NotificationRecommendations")
  sentAt               DateTime          @default(now())
  createdAt            DateTime          @default(now())
  updatedAt            DateTime          @updatedAt
}

model NotificationSetting {
  id                     Int      @id @default(autoincrement())
  memberUid              String   @unique
  member                 Member   @relation(fields: [memberUid], references: [uid], onDelete: Cascade)
  recommendationsEnabled Boolean  @default(false)
  subscribed             Boolean  @default(false)
  exampleSent            Boolean  @default(false)
  showInvitationDialog   Boolean  @default(true)
  emailFrequency         Int      @default(14)
  byFocusArea            Boolean  @default(true)
  byRole                 Boolean  @default(true)
  byFundingStage         Boolean  @default(true)
  byIndustryTag          Boolean  @default(true)
  byTechnology           Boolean  @default(true)
  byKeyword              Boolean  @default(true)
  focusAreaList          String[] @default([])
  roleList               String[] @default([])
  fundingStageList       String[] @default([])
  industryTagList        String[] @default([])
  technologyList         String[] @default([])
  keywordList            String[] @default([])
}

model LinkedInProfile {
  id                Int       @id @default(autoincrement())
  uid               String    @unique @default(cuid())
  memberUid         String    @unique
  member            Member    @relation(fields: [memberUid], references: [uid], onDelete: Cascade)
  linkedinProfileId String    @unique
  linkedinHandler   String?
  profileData       Json
  isVerified        Boolean   @default(false)
  verifiedAt        DateTime?
  createdAt         DateTime  @default(now())
  updatedAt         DateTime  @updatedAt
}<|MERGE_RESOLUTION|>--- conflicted
+++ resolved
@@ -134,11 +134,8 @@
   recommendationsAsRecommended Recommendation[]
   recommendationNotifications  RecommendationNotification[]
   notificationSetting          NotificationSetting?
-<<<<<<< HEAD
   linkedinProfile              LinkedInProfile?
-=======
   accessLevel                  String?
->>>>>>> 91d96c86
 }
 
 model MemberRole {
