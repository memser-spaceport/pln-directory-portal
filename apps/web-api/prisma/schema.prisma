// This is your Prisma schema file,
// learn more about it in the docs: https://pris.ly/d/prisma-schema

generator client {
  provider        = "prisma-client-js"
  previewFeatures = ["interactiveTransactions"]
  binaryTargets   = ["native", "debian-openssl-3.0.x"]
}

datasource db {
  provider = "postgresql"
  url      = env("DATABASE_URL")
}

/// TODO: User accounts mapped from Clerk
/// TODO: User permissions/grants

model Team {
  id                           Int                           @id @default(autoincrement())
  uid                          String                        @unique @default(cuid())
  name                         String                        @unique
  logo                         Image?                        @relation(fields: [logoUid], references: [uid])
  logoUid                      String?
  blog                         String?
  officeHours                  String?
  website                      String?
  contactMethod                String?
  twitterHandler               String?
  linkedinHandler              String?
  telegramHandler              String?
  shortDescription             String?
  longDescription              String?
  plnFriend                    Boolean                       @default(false)
  isFeatured                   Boolean?                      @default(false)
  airtableRecId                String?                       @unique
  createdAt                    DateTime                      @default(now())
  updatedAt                    DateTime                      @updatedAt
  lastModifiedBy               String?
  lastModifier                 Member?                       @relation("LastModification", fields: [lastModifiedBy], references: [uid])
  teamMemberRoles              TeamMemberRole[]
  industryTags                 IndustryTag[]
  membershipSources            MembershipSource[]
  fundingStage                 FundingStage?                 @relation(fields: [fundingStageUid], references: [uid])
  fundingStageUid              String?
  technologies                 Technology[]
  moreDetails                  String?
  maintainingProjects          Project[]                     @relation("maintainingTeam")
  contributingProjects         Project[]                     @relation("contributingTeams")
  eventGuests                  PLEventGuest[]
  teamFocusAreas               TeamFocusArea[]
  teamFocusAreasVersionHistory TeamFocusAreaVersionHistory[]
  relatedQuestions             DiscoveryQuestion[]           @relation("TeamRelatedDiscoveryQuestions")
  asks                         Ask[]
  fundraisingProfile           TeamFundraisingProfile?
}

enum AskStatus {
  OPEN
  CLOSED
}

model Ask {
  id            Int       @id @default(autoincrement())
  uid           String    @unique @default(cuid())
  title         String
  description   String
  tags          String[]
  team          Team?     @relation(fields: [teamUid], references: [uid])
  teamUid       String?
  project       Project?  @relation(fields: [projectUid], references: [uid])
  projectUid    String?
  createdAt     DateTime  @default(now())
  updatedAt     DateTime  @updatedAt
  status        AskStatus @default(OPEN)
  closedAt      DateTime?
  closedReason  String?
  closedComment String?
  closedBy      Member?   @relation(fields: [closedByUid], references: [uid])
  closedByUid   String?
}

model Member {
  id                           Int                           @id @default(autoincrement())
  uid                          String                        @unique @default(cuid())
  name                         String
  email                        String?                       @unique
  image                        Image?                        @relation(fields: [imageUid], references: [uid])
  imageUid                     String?
  githubHandler                String?
  discordHandler               String?
  twitterHandler               String?
  linkedinHandler              String?
  telegramHandler              String?                       @unique
  telegramUid                  String?                       @unique
  officeHours                  String?
  ohStatus                     String?
  ohInterest                   String[]                      @default([])
  ohHelpWith                   String[]                      @default([])
  moreDetails                  String?
  bio                          String?
  plnFriend                    Boolean?                      @default(false)
  plnStartDate                 DateTime?
  airtableRecId                String?                       @unique
  externalId                   String?                       @unique
  openToWork                   Boolean?                      @default(false)
  isFeatured                   Boolean?                      @default(false)
  isVerified                   Boolean?                      @default(false)
  signUpSource                 String?
  signUpMedium                 String?
  signUpCampaign               String?
  isUserConsent                Boolean?                      @default(false)
  isSubscribedToNewsletter     Boolean?                      @default(false)
  teamOrProjectURL             String?
  createdAt                    DateTime                      @default(now())
  updatedAt                    DateTime                      @updatedAt
  approvedAt                   DateTime                      @default(now())
  skills                       Skill[]
  location                     Location?                     @relation(fields: [locationUid], references: [uid])
  locationUid                  String?
  teamMemberRoles              TeamMemberRole[]
  memberRoles                  MemberRole[]
  preferences                  Json?
  projectContributions         ProjectContribution[]
  createdProjects              Project[]
  eventGuests                  PLEventGuest[]
  teamFocusAreasVersionHistory TeamFocusAreaVersionHistory[]
  modifiedTeams                Team[]                        @relation("LastModification")
  interactions                 MemberInteraction[]           @relation("SourceMemberInteractions")
  targetInteractions           MemberInteraction[]           @relation("TargetMemberInteractions")
  followUps                    MemberFollowUp[]
  feedbacks                    MemberFeedback[]
  createdQuestions             DiscoveryQuestion[]           @relation("MemberCreatedDiscoveryQuestions")
  modifiedQuestions            DiscoveryQuestion[]           @relation("MemberModifiedDiscoveryQuestions")
  subscriptions                MemberSubscription[]
  closedAsks                   Ask[]
  experiences                  MemberExperience[]
  linkedInDetails              Json?
  recommendationRunsAsTarget   RecommendationRun[]
  recommendationsAsRecommended Recommendation[]
  recommendationNotifications  RecommendationNotification[]
  notificationSetting          NotificationSetting?
  linkedinProfile              LinkedInProfile?
  accessLevel                  String?
  scheduleMeetingCount         Int                           @default(0)
  createdAdjustments           MemberInteractionAdjustment[] @relation("AdjustmentCreatedBy")
  accessLevelUpdatedAt         DateTime                      @default(now())
  deletedAt                    DateTime? // soft delete timestamp
  deletionReason               String? // reason for deletion
  reviewedEvents               PLEvent[]                     @relation("PLEventReviewer")
<<<<<<< HEAD
  modifiedFundraisingProfiles  TeamFundraisingProfile[]      @relation("TfpLastModifiedBy")
=======
  uploads                      Upload[]                      @relation("MemberUploads")
>>>>>>> b395bcad
}

model MemberRole {
  id        Int      @id @default(autoincrement())
  uid       String   @unique @default(cuid())
  name      String   @unique
  createdAt DateTime @default(now())
  updatedAt DateTime @updatedAt
  members   Member[]
}

enum ParticipantType {
  MEMBER
  TEAM
}

enum ApprovalStatus {
  PENDING
  APPROVED
  REJECTED
  AUTOAPPROVED
}

enum PLEventType {
  INVITE_ONLY
  VIRTUAL
  IN_PERSON
}

enum MemberFollowUpStatus {
  PENDING
  COMPLETED
  CLOSED
}

enum MemberFeedbackResponseType {
  POSITIVE
  NEGATIVE
  NEUTRAL
}

enum ImageSize {
  ORIGINAL
  LARGE
  MEDIUM
  SMALL
  TINY
}

enum DiscoveryQuestionType {
  CHAT
  FOLLOW_UP
}

enum PLEventLocationStatus {
  AUTO_MAPPED
  MANUALLY_MAPPED
}

model ParticipantsRequest {
  id               Int             @id @default(autoincrement())
  uid              String          @unique @default(cuid())
  participantType  ParticipantType
  status           ApprovalStatus  @default(PENDING)
  oldData          Json?
  newData          Json
  referenceUid     String?
  requesterEmailId String
  uniqueIdentifier String
  createdAt        DateTime        @default(now())
  updatedAt        DateTime        @updatedAt
}

model Skill {
  id          Int      @id @default(autoincrement())
  uid         String   @unique @default(cuid())
  title       String   @unique
  description String?
  createdAt   DateTime @default(now())
  updatedAt   DateTime @updatedAt
  members     Member[]
}

model Location {
  id                 Int      @id @default(autoincrement())
  uid                String   @unique @default(cuid())
  // On the location-transfer.service.ts we are adding the metroArea to the placeId to avoid duplicates because
  // since the metroArea is not valid on the Google Places API we need to append this field to avoid rewriting the same location
  placeId            String   @unique
  city               String?
  country            String
  continent          String
  region             String?
  regionAbbreviation String?
  metroArea          String?
  latitude           Float
  longitude          Float
  createdAt          DateTime @default(now())
  updatedAt          DateTime @updatedAt
  members            Member[]

  @@unique([continent, country, region, city, metroArea, latitude, longitude])
}

model TeamMemberRole {
  id        Int       @id @default(autoincrement())
  mainTeam  Boolean   @default(false)
  teamLead  Boolean   @default(false)
  startDate DateTime?
  endDate   DateTime?
  role      String?
  member    Member    @relation(fields: [memberUid], references: [uid], onDelete: Cascade)
  memberUid String
  team      Team      @relation(fields: [teamUid], references: [uid], onDelete: Cascade)
  teamUid   String
  roleTags  String[]

  // One member can only have one role per team
  @@unique([memberUid, teamUid])
}

model IndustryCategory {
  id           Int           @id @default(autoincrement())
  uid          String        @unique @default(cuid())
  title        String        @unique
  createdAt    DateTime      @default(now())
  updatedAt    DateTime      @updatedAt
  industryTags IndustryTag[]
}

model IndustryTag {
  id                  Int               @id @default(autoincrement())
  uid                 String            @unique @default(cuid())
  title               String            @unique
  definition          String?
  airtableRecId       String?           @unique
  createdAt           DateTime          @default(now())
  updatedAt           DateTime          @updatedAt
  industryCategory    IndustryCategory? @relation(fields: [industryCategoryUid], references: [uid])
  industryCategoryUid String?
  teams               Team[]
}

model FundingStage {
  id                  Int                      @id @default(autoincrement())
  uid                 String                   @unique @default(cuid())
  title               String                   @unique
  createdAt           DateTime                 @default(now())
  updatedAt           DateTime                 @updatedAt
  teams               Team[]
  fundraisingProfiles TeamFundraisingProfile[] @relation("TfpFundingStage")
}

model MembershipSource {
  id        Int      @id @default(autoincrement())
  uid       String   @unique @default(cuid())
  title     String   @unique
  createdAt DateTime @default(now())
  updatedAt DateTime @updatedAt
  teams     Team[]
}

model Technology {
  id        Int      @id @default(autoincrement())
  uid       String   @unique @default(cuid())
  title     String   @unique
  createdAt DateTime @default(now())
  updatedAt DateTime @updatedAt
  teams     Team[]
}

model Image {
  id             Int       @id @default(autoincrement())
  uid            String    @unique @default(cuid())
  // The cid is not unique because this id represents an array of multiple images
  // with different sizes that can be accessed trough the cid and filename
  cid            String
  width          Int
  height         Int
  url            String
  filename       String
  size           Int
  type           String
  version        ImageSize
  // This image can be a thumbnail to other image
  thumbnailToUid String?
  thumbnailTo    Image?    @relation("ImageThumbnails", fields: [thumbnailToUid], references: [uid])
  // This image can have multiple thumbnails
  thumbnails     Image[]   @relation("ImageThumbnails")
  createdAt      DateTime  @default(now())
  updatedAt      DateTime  @updatedAt
  // Reverse Relations:
  Team           Team[]
  Member         Member[]
  Project        Project[]
  eventLogo      PLEvent[] @relation("logo")
  eventBanner    PLEvent[] @relation("banner")
}

model Faq {
  id        Int      @id @default(autoincrement())
  uid       String   @unique @default(cuid())
  email     String   @db.VarChar(100)
  question  String
  type      String
  requestIp String   @db.VarChar(35)
  createdAt DateTime @default(now())
  updatedAt DateTime @updatedAt
}

model JoinRequest {
  id           Int      @id @default(autoincrement())
  uid          String   @unique @default(cuid())
  email        String   @db.VarChar(100)
  introduction String
  createdAt    DateTime @default(now())
  updatedAt    DateTime @updatedAt
}

model ProjectContribution {
  id             Int       @id @default(autoincrement())
  uid            String    @unique @default(cuid())
  role           String?
  description    String?
  currentProject Boolean?  @default(false)
  startDate      DateTime?
  endDate        DateTime?
  memberUid      String
  member         Member?   @relation(fields: [memberUid], references: [uid])
  projectUid     String
  project        Project?  @relation(fields: [projectUid], references: [uid])
}

model Project {
  id                 Int                   @id @default(autoincrement())
  uid                String                @unique @default(cuid())
  logo               Image?                @relation(fields: [logoUid], references: [uid])
  logoUid            String?
  name               String
  tagline            String
  description        String
  contactEmail       String?
  lookingForFunding  Boolean               @default(false)
  projectLinks       Json?
  kpis               Json?
  readMe             String?
  score              Int?
  creator            Member?               @relation(fields: [createdBy], references: [uid])
  createdBy          String
  maintainingTeam    Team?                 @relation("maintainingTeam", fields: [maintainingTeamUid], references: [uid])
  maintainingTeamUid String
  contributingTeams  Team[]                @relation("contributingTeams")
  createdAt          DateTime              @default(now())
  updatedAt          DateTime              @updatedAt
  isDeleted          Boolean               @default(false)
  isFeatured         Boolean?              @default(false)
  osoProjectName     String?
  projectFocusAreas  ProjectFocusArea[]
  contributions      ProjectContribution[]
  relatedQuestions   DiscoveryQuestion[]   @relation("ProjectRelatedDiscoveryQuestions")
  asks               Ask[]
  tags               String[]
}

model PLEventLocation {
  id                   Int                          @id @default(autoincrement())
  uid                  String                       @unique @default(cuid())
  location             String
  country              String?
  timezone             String
  latitude             String?
  longitude            String?
  flag                 String?
  icon                 String?
  resources            Json[]
  additionalInfo       Json?
  priority             Int?
  events               PLEvent[]
  createdAt            DateTime                     @default(now())
  updatedAt            DateTime                     @updatedAt
  isFeatured           Boolean?                     @default(false)
  isAggregated         Boolean                      @default(false)
  isDeleted            Boolean                      @default(false)
  aggregatedPriority   Int?
  locationAssociations PLEventLocationAssociation[]
}

model PLEventLocationAssociation {
  id            Int             @id @default(autoincrement())
  uid           String          @unique @default(cuid())
  locationUid   String
  location      PLEventLocation @relation(fields: [locationUid], references: [uid], onDelete: Cascade)
  googlePlaceId String
  locationName  String
  city          String?
  state         String?
  country       String?
  region        String?
  createdAt     DateTime        @default(now())
  updatedAt     DateTime        @updatedAt
  isDeleted     Boolean         @default(false)
  PLEvent       PLEvent[]
}

model PLEvent {
  id                            Int                         @id @default(autoincrement())
  uid                           String                      @unique @default(cuid())
  type                          PLEventType?
  eventsCount                   Int?
  telegramId                    String?
  logoUid                       String?
  logo                          Image?                      @relation("logo", fields: [logoUid], references: [uid])
  bannerUid                     String?
  banner                        Image?                      @relation("banner", fields: [bannerUid], references: [uid])
  name                          String
  description                   String?
  shortDescription              String?
  websiteURL                    String?
  externalId                    String?
  isFeatured                    Boolean?                    @default(false)
  isAggregated                  Boolean                     @default(false)
  slugURL                       String                      @unique
  resources                     Json[]
  priority                      Int?
  additionalInfo                Json?
  startDate                     DateTime
  endDate                       DateTime
  isDeleted                     Boolean                     @default(false)
  createdAt                     DateTime                    @default(now())
  updatedAt                     DateTime                    @updatedAt
  syncedAt                      DateTime?
  relatedQuestions              DiscoveryQuestion[]         @relation("PLEventRelatedDiscoveryQuestions")
  locationUid                   String?
  location                      PLEventLocation?            @relation(fields: [locationUid], references: [uid])
  locationStatus                PLEventLocationStatus?
  eventGuests                   PLEventGuest[]
  reviewer                      Member?                     @relation("PLEventReviewer", fields: [reviewerUid], references: [uid])
  reviewerUid                   String?
  aggregatedPriority            Int?
  pLEventLocationAssociationUid String?
  pLEventLocationAssociation    PLEventLocationAssociation? @relation(fields: [pLEventLocationAssociationUid], references: [uid])
}

model PLEventGuest {
  id             Int      @id @default(autoincrement())
  uid            String   @unique @default(cuid())
  telegramId     String?
  officeHours    String?
  reason         String?
  createdAt      DateTime @default(now())
  updatedAt      DateTime @updatedAt
  memberUid      String
  member         Member   @relation(fields: [memberUid], references: [uid], onDelete: Cascade)
  teamUid        String?
  team           Team?    @relation(fields: [teamUid], references: [uid], onDelete: Cascade)
  eventUid       String
  event          PLEvent  @relation(fields: [eventUid], references: [uid], onDelete: Cascade)
  additionalInfo Json?
  topics         String[]
  priority       Int?
  isHost         Boolean  @default(false)
  isSpeaker      Boolean  @default(false)
  isSponsor      Boolean  @default(false)
  isFeatured     Boolean  @default(false)
}

model FocusArea {
  id                          Int                           @id @default(autoincrement())
  uid                         String                        @unique @default(cuid())
  title                       String                        @unique
  description                 String?
  createdAt                   DateTime                      @default(now())
  updatedAt                   DateTime                      @updatedAt
  parentUid                   String?
  parent                      FocusArea?                    @relation("parentAreas", fields: [parentUid], references: [uid])
  children                    FocusArea[]                   @relation("parentAreas")
  teamFocusAreas              TeamFocusArea[]               @relation("teamFocusAreas")
  teamAncestorFocusAreas      TeamFocusArea[]               @relation("teamAncestorFocusAreas")
  projectFocusAreas           ProjectFocusArea[]            @relation("projectFocusAreas")
  projectAncestorFocusAreas   ProjectFocusArea[]            @relation("projectAncestorFocusAreas")
  focusAreas                  FocusAreaHierarchy[]          @relation("focusAreas")
  subFocusAreas               FocusAreaHierarchy[]          @relation("subfocusAreas")
  TeamFocusAreaVersionHistory TeamFocusAreaVersionHistory[]
  fundraisingProfiles         TeamFundraisingProfile[]      @relation("TfpFocusArea")
}

model TeamFocusArea {
  id              Int       @id @default(autoincrement())
  teamUid         String
  team            Team      @relation(fields: [teamUid], references: [uid], onDelete: Cascade)
  focusAreaUid    String
  focusArea       FocusArea @relation("teamFocusAreas", fields: [focusAreaUid], references: [uid], onDelete: Cascade)
  ancestorAreaUid String
  ancestorArea    FocusArea @relation("teamAncestorFocusAreas", fields: [ancestorAreaUid], references: [uid], onDelete: Cascade)

  @@unique([focusAreaUid, teamUid, ancestorAreaUid])
}

model ProjectFocusArea {
  id              Int       @id @default(autoincrement())
  projectUid      String
  project         Project   @relation(fields: [projectUid], references: [uid], onDelete: Cascade)
  focusAreaUid    String
  focusArea       FocusArea @relation("projectFocusAreas", fields: [focusAreaUid], references: [uid], onDelete: Cascade)
  ancestorAreaUid String
  ancestorArea    FocusArea @relation("projectAncestorFocusAreas", fields: [ancestorAreaUid], references: [uid], onDelete: Cascade)

  @@unique([focusAreaUid, projectUid, ancestorAreaUid])
}

model FocusAreaHierarchy {
  id              Int       @id @default(autoincrement())
  isDirect        Boolean
  focusAreaUid    String
  focusArea       FocusArea @relation("focusAreas", fields: [focusAreaUid], references: [uid], onDelete: Cascade)
  subFocusAreaUid String
  subFocusArea    FocusArea @relation("subfocusAreas", fields: [subFocusAreaUid], references: [uid], onDelete: Cascade)
}

model TeamFocusAreaVersionHistory {
  id             Int        @id @default(autoincrement())
  uid            String     @unique @default(cuid())
  teamUid        String
  team           Team       @relation(fields: [teamUid], references: [uid])
  teamName       String
  focusAreaUid   String?
  focusArea      FocusArea? @relation(fields: [focusAreaUid], references: [uid])
  focusAreaTitle String?
  modifiedBy     String
  user           Member     @relation(fields: [modifiedBy], references: [uid])
  username       String
  version        Int
  createdAt      DateTime   @default(now())
  modifiedAt     DateTime   @updatedAt

  @@unique([focusAreaUid, teamUid, version])
}

model MemberInteraction {
  id                   Int                           @id @default(autoincrement())
  uid                  String                        @unique @default(cuid())
  type                 String
  data                 Json?
  hasFollowUp          Boolean                       @default(false)
  sourceMemberUid      String
  sourceMember         Member                        @relation("SourceMemberInteractions", fields: [sourceMemberUid], references: [uid])
  targetMemberUid      String?
  targetMember         Member?                       @relation("TargetMemberInteractions", fields: [targetMemberUid], references: [uid])
  createdAt            DateTime                      @default(now())
  updatedAt            DateTime                      @updatedAt
  adjustments          MemberInteractionAdjustment[] @relation("InteractionAdjustments")
  interactionFollowUps MemberFollowUp[]

  @@index([targetMemberUid, type], name: "MemberInteraction_target_type_idx")
}

model MemberFollowUp {
  id             Int                  @id @default(autoincrement())
  uid            String               @unique @default(cuid())
  status         MemberFollowUpStatus
  type           String
  data           Json?
  isDelayed      Boolean              @default(false)
  interactionUid String?
  interaction    MemberInteraction?   @relation(fields: [interactionUid], references: [uid])
  createdBy      String
  creator        Member               @relation(fields: [createdBy], references: [uid])
  createdAt      DateTime             @default(now())
  updatedAt      DateTime             @updatedAt
  feedbacks      MemberFeedback?
}

model MemberFeedback {
  id          Int                        @id @default(autoincrement())
  uid         String                     @unique @default(cuid())
  type        String
  data        Json?
  rating      Int?
  comments    String[]
  response    MemberFeedbackResponseType
  followUpUid String                     @unique
  followUp    MemberFollowUp             @relation(fields: [followUpUid], references: [uid])
  createdBy   String
  creator     Member                     @relation(fields: [createdBy], references: [uid])
  createdAt   DateTime                   @default(now())
  updatedAt   DateTime                   @updatedAt
}

model DiscoveryQuestion {
  id               Int                    @id @default(autoincrement())
  uid              String                 @unique @default(cuid())
  title            String?
  content          String
  viewCount        Int?
  shareCount       Int?
  slug             String                 @unique
  isActive         Boolean                @default(true)
  teamUid          String?
  team             Team?                  @relation("TeamRelatedDiscoveryQuestions", fields: [teamUid], references: [uid])
  teamName         String?
  projectUid       String?
  project          Project?               @relation("ProjectRelatedDiscoveryQuestions", fields: [projectUid], references: [uid])
  projectName      String?
  eventUid         String?
  plevent          PLEvent?               @relation("PLEventRelatedDiscoveryQuestions", fields: [eventUid], references: [uid])
  eventName        String?
  createdBy        String
  creator          Member?                @relation("MemberCreatedDiscoveryQuestions", fields: [createdBy], references: [uid])
  modifiedBy       String
  modifier         Member?                @relation("MemberModifiedDiscoveryQuestions", fields: [modifiedBy], references: [uid])
  answer           String?
  answerSources    Json[]
  answerSourceFrom String?
  relatedQuestions Json[]
  createdAt        DateTime               @default(now())
  updatedAt        DateTime               @updatedAt
  type             DiscoveryQuestionType?
}

model MemberSubscription {
  id           Int                    @id @default(autoincrement())
  uid          String                 @unique @default(uuid())
  memberUid    String
  entityUid    String
  entityAction String
  entityType   SubscriptionEntityType
  createdAt    DateTime               @default(now())
  updatedAt    DateTime               @updatedAt
  member       Member                 @relation(fields: [memberUid], references: [uid])
  isActive     Boolean                @default(true)

  @@index([memberUid, entityUid, entityType])
}

model Notification {
  id             Int                @id @default(autoincrement())
  uid            String             @unique @default(uuid())
  entityUid      String
  entityAction   String
  entityType     String
  status         NotificationStatus
  createdAt      DateTime           @default(now())
  updatedAt      DateTime           @updatedAt
  additionalInfo Json?
}

enum NotificationStatus {
  PENDING
  SENT
  FAILED
}

enum SubscriptionEntityType {
  EVENT_LOCATION
}

model MemberExperience {
  id               Int       @id @default(autoincrement())
  uid              String    @unique @default(uuid())
  title            String
  company          String
  location         String?
  description      String?
  startDate        DateTime
  endDate          DateTime?
  isCurrent        Boolean   @default(false)
  isFlaggedByUser  Boolean   @default(false)
  isModifiedByUser Boolean   @default(false)
  userUpdatedAt    DateTime?
  createdAt        DateTime  @default(now())
  updatedAt        DateTime  @updatedAt
  memberUid        String
  member           Member    @relation(fields: [memberUid], references: [uid])
}

enum RecommendationRunStatus {
  OPEN
  CLOSED
  SENT
}

model RecommendationRun {
  id                 Int                          @id @default(autoincrement())
  uid                String                       @unique @default(cuid())
  targetMember       Member                       @relation(fields: [targetMemberUid], references: [uid])
  targetMemberUid    String
  status             RecommendationRunStatus      @default(OPEN)
  createdAt          DateTime                     @default(now())
  updatedAt          DateTime                     @updatedAt
  recommendations    Recommendation[]
  emailNotifications RecommendationNotification[]
}

model Recommendation {
  id                   Int                          @id @default(autoincrement())
  uid                  String                       @unique @default(cuid())
  recommendationRun    RecommendationRun            @relation(fields: [recommendationRunUid], references: [uid])
  recommendationRunUid String
  recommendedMember    Member                       @relation(fields: [recommendedMemberUid], references: [uid])
  recommendedMemberUid String
  score                Float
  factors              Json // Stores the factors that influenced this recommendation
  status               ApprovalStatus               @default(PENDING)
  createdAt            DateTime                     @default(now())
  updatedAt            DateTime                     @updatedAt
  emailNotifications   RecommendationNotification[] @relation("NotificationRecommendations")
}

model RecommendationNotification {
  id                   Int               @id @default(autoincrement())
  uid                  String            @unique @default(cuid())
  recommendationRun    RecommendationRun @relation(fields: [recommendationRunUid], references: [uid])
  recommendationRunUid String
  targetMember         Member            @relation(fields: [targetMemberUid], references: [uid])
  targetMemberUid      String
  email                String
  subject              String
  isExample            Boolean           @default(false)
  recommendations      Recommendation[]  @relation("NotificationRecommendations")
  sentAt               DateTime          @default(now())
  createdAt            DateTime          @default(now())
  updatedAt            DateTime          @updatedAt
}

model NotificationSetting {
  id                     Int       @id @default(autoincrement())
  memberUid              String    @unique
  member                 Member    @relation(fields: [memberUid], references: [uid], onDelete: Cascade)
  recommendationsEnabled Boolean   @default(false)
  subscribed             Boolean   @default(false)
  exampleSent            Boolean   @default(false)
  exampleAttempts        Int       @default(0)
  lastExampleSentAt      DateTime?
  onboardingAttempts     Int       @default(0)
  lastOnboardingSentAt   DateTime?
  showInvitationDialog   Boolean   @default(true)
  emailFrequency         Int       @default(14)
  byFocusArea            Boolean   @default(true)
  byRole                 Boolean   @default(true)
  byFundingStage         Boolean   @default(true)
  byIndustryTag          Boolean   @default(true)
  byTechnology           Boolean   @default(true)
  byKeyword              Boolean   @default(true)
  focusAreaList          String[]  @default([])
  roleList               String[]  @default([])
  fundingStageList       String[]  @default([])
  industryTagList        String[]  @default([])
  technologyList         String[]  @default([])
  keywordList            String[]  @default([])
}

model LinkedInProfile {
  id                Int       @id @default(autoincrement())
  uid               String    @unique @default(cuid())
  memberUid         String    @unique
  member            Member    @relation(fields: [memberUid], references: [uid], onDelete: Cascade)
  linkedinProfileId String    @unique
  linkedinHandler   String?
  profileData       Json
  isVerified        Boolean   @default(false)
  verifiedAt        DateTime?
  createdAt         DateTime  @default(now())
  updatedAt         DateTime  @updatedAt
}

enum CounterAdjustmentReason {
  NEGATIVE_FEEDBACK
  CANCELLED
  RESCHEDULED
}

model MemberInteractionAdjustment {
  id             Int                     @id @default(autoincrement())
  uid            String                  @unique
  interactionUid String
  reason         CounterAdjustmentReason
  createdBy      String?
  createdAt      DateTime                @default(now())
  updatedAt      DateTime                @default(now())

  // Named relations pointing to back fields on MemberInteraction and Member
  interaction   MemberInteraction @relation("InteractionAdjustments", fields: [interactionUid], references: [uid], onDelete: Cascade, onUpdate: Cascade)
  createdByUser Member?           @relation("AdjustmentCreatedBy", fields: [createdBy], references: [uid], onDelete: SetNull, onUpdate: Cascade)

  @@unique([interactionUid, reason], name: "MemberInteractionAdjustment_interaction_reason_unique")
}

<<<<<<< HEAD
enum TeamFundraisingProfileStatus {
  DISABLED
  DRAFT
  PUBLISHED
}

model TeamFundraisingProfile {
  id  Int    @id @default(autoincrement())
  uid String @unique @default(cuid())

  teamUid String @unique
  team    Team   @relation(fields: [teamUid], references: [uid], onDelete: Cascade)

  focusAreaUid String?
  focusArea    FocusArea? @relation("TfpFocusArea", fields: [focusAreaUid], references: [uid])

  fundingStageUid String?
  fundingStage    FundingStage? @relation("TfpFundingStage", fields: [fundingStageUid], references: [uid])

  onePagerUrl String?
  videoUrl    String?

  status TeamFundraisingProfileStatus @default(DRAFT)

  createdAt      DateTime @default(now())
  updatedAt      DateTime @updatedAt
  lastModifiedBy String?
  lastModifier   Member?  @relation("TfpLastModifiedBy", fields: [lastModifiedBy], references: [uid])

  @@index([status])
=======
enum UploadStorage {
  IPFS
  S3
}

enum UploadKind {
  IMAGE
  SLIDE
  VIDEO
  OTHER
}

enum UploadScopeType {
  NONE
  TEAM
  MEMBER
  PROJECT
}

enum UploadStatus {
  UPLOADED
  PROCESSING
  READY
  FAILED
}

model Upload {
  id  Int    @id @default(autoincrement())
  uid String @unique @default(cuid())

  storage UploadStorage
  kind    UploadKind
  status  UploadStatus  @default(READY)

  // Generic scoping so the same module can be reused anywhere in the app
  scopeType UploadScopeType @default(NONE)
  scopeUid  String?

  uploaderUid String?
  uploader    Member? @relation("MemberUploads", fields: [uploaderUid], references: [uid])

  // S3 fields
  bucket String?
  key    String?

  // IPFS fields
  cid String?

  // The URL you return to clients (worker URL or presigned GET)
  url String

  filename String
  mimetype String
  size     Int
  checksum String? // sha256 or similar
  meta     Json?

  createdAt DateTime @default(now())
  updatedAt DateTime @updatedAt

  @@index([scopeType, scopeUid])
  @@index([kind])
  @@index([uploaderUid])
>>>>>>> b395bcad
}<|MERGE_RESOLUTION|>--- conflicted
+++ resolved
@@ -147,11 +147,8 @@
   deletedAt                    DateTime? // soft delete timestamp
   deletionReason               String? // reason for deletion
   reviewedEvents               PLEvent[]                     @relation("PLEventReviewer")
-<<<<<<< HEAD
   modifiedFundraisingProfiles  TeamFundraisingProfile[]      @relation("TfpLastModifiedBy")
-=======
   uploads                      Upload[]                      @relation("MemberUploads")
->>>>>>> b395bcad
 }
 
 model MemberRole {
@@ -839,7 +836,6 @@
   @@unique([interactionUid, reason], name: "MemberInteractionAdjustment_interaction_reason_unique")
 }
 
-<<<<<<< HEAD
 enum TeamFundraisingProfileStatus {
   DISABLED
   DRAFT
@@ -870,7 +866,8 @@
   lastModifier   Member?  @relation("TfpLastModifiedBy", fields: [lastModifiedBy], references: [uid])
 
   @@index([status])
-=======
+}
+
 enum UploadStorage {
   IPFS
   S3
@@ -934,5 +931,4 @@
   @@index([scopeType, scopeUid])
   @@index([kind])
   @@index([uploaderUid])
->>>>>>> b395bcad
 }