import { faker } from '@faker-js/faker';
import { Member, Prisma } from '@prisma/client';
import { Factory } from 'fishery';
import camelCase from 'lodash/camelCase';
import random from 'lodash/random';
import sample from 'lodash/sample';
import sampleSize from 'lodash/sampleSize';
import { prisma } from './../index';

const getUidsFrom = async (model, where = {}) => {
  return await prisma[camelCase(model)].findMany({
    select: {
      uid: true,
    },
    where,
  });
};

const membersFactory = Factory.define<Omit<Member, 'id'>>(({ sequence, onCreate }) => {
  onCreate(async (member) => {
    const locationUids = await (await getUidsFrom(Prisma.ModelName.Location)).map((result) => result.uid);
    member.locationUid = sample(locationUids) || '';
    const imageUids = await (
      await getUidsFrom(Prisma.ModelName.Image, { thumbnailToUid: null })
    ).map((result) => result.uid);
    member.imageUid = sample(imageUids) || '';
    return member;
  });

<<<<<<< HEAD
  const name = faker.helpers.unique(faker.name.firstName);
  return {
    uid: faker.helpers.slugify(`uid-${name.toLowerCase()}`),
    name,
    email: faker.internet.email(),
    imageUid: '',
    githubHandler: faker.internet.userName(name),
    discordHandler: faker.internet.userName(name),
    twitterHandler: faker.internet.userName(name),
    linkedinHandler: faker.internet.userName(name),
    telegramHandler: faker.internet.userName(name),
    telegramUid: faker.helpers.slugify(`uid-tele-${name.toLowerCase()}`),
    officeHours: faker.helpers.arrayElement([null, faker.internet.url()]),
    moreDetails: faker.helpers.arrayElement([null, faker.lorem.paragraph()]),
    plnFriend: faker.datatype.boolean(),
    airtableRecId: `airtable-rec-id-${sequence}`,
    externalId: null,
    bio: faker.datatype.string(),
    isFeatured: faker.datatype.boolean(),
    createdAt: faker.date.past(),
    approvedAt: faker.date.past(),
    plnStartDate: faker.date.past(),
    updatedAt: faker.date.recent(),
    locationUid: '',
    signUpSource: faker.company.name(),
    signUpCampaign: faker.company.name(),
    signUpMedium: faker.company.name(),
    isVerified: faker.datatype.boolean(),
    isUserConsent: faker.datatype.boolean(),
    isSubscribedToNewsletter: faker.datatype.boolean(),
    teamOrProjectURL: faker.internet.url(),
    openToWork: faker.datatype.boolean(),
    preferences: {
      showEmail: true,
      showGithubHandle: true,
      showTelegram: true,
      showLinkedin: true,
      showDiscord: false,
      showGithubProjects: false,
      showTwitter: true,
      showSubscription: true,
    },
    linkedInDetails: {},
    accessLevel: faker.helpers.arrayElement(['L0', 'L1', 'L2', 'L3', 'L4']),
    accessLevelUpdatedAt: faker.date.past(),
  };
});
=======
    const name = faker.helpers.unique(faker.name.firstName);
    return {
      uid: faker.helpers.slugify(`uid-${name.toLowerCase()}`),
      name,
      email: faker.internet.email(),
      imageUid: '',
      githubHandler: faker.internet.userName(name),
      discordHandler: faker.internet.userName(name),
      twitterHandler: faker.internet.userName(name),
      linkedinHandler: faker.internet.userName(name),
      telegramHandler: faker.internet.userName(name),
      telegramUid: faker.helpers.slugify(`uid-tele-${name.toLowerCase()}`),
      officeHours: faker.helpers.arrayElement([null, faker.internet.url()]),
      moreDetails: faker.helpers.arrayElement([null, faker.lorem.paragraph()]),
      plnFriend: faker.datatype.boolean(),
      airtableRecId: `airtable-rec-id-${sequence}`,
      externalId: null,
      bio: faker.datatype.string(),
      isFeatured: faker.datatype.boolean(),
      createdAt: faker.date.past(),
      approvedAt: faker.date.past(),
      plnStartDate: faker.date.past(),
      updatedAt: faker.date.recent(),
      locationUid: '',
      signUpSource: faker.company.name(),
      signUpCampaign: faker.company.name(),
      signUpMedium: faker.company.name(),
      isVerified: faker.datatype.boolean(),
      isUserConsent: faker.datatype.boolean(),
      isSubscribedToNewsletter: faker.datatype.boolean(),
      teamOrProjectURL: faker.internet.url(),
      openToWork: faker.datatype.boolean(),
      preferences: {
        showEmail:true,
        showGithubHandle:true,
        showTelegram:true,
        showLinkedin:true,
        showDiscord:false,
        showGithubProjects:false,
        showTwitter:true,
        showSubscription:true
      },
      linkedInDetails: {},
      accessLevel: faker.helpers.arrayElement(['L0', 'L1', 'L2', 'L3', 'L4']),
      accessLevelUpdatedAt: faker.date.past(),
    };
  }
);
>>>>>>> 9041a61a

export const members = async () => await membersFactory.createList(25);

export const memberRelations = async (members) => {
  const skillUids = await getUidsFrom(Prisma.ModelName.Skill);

  return members.map((member, mIndex) => {
    const randomSkills = sampleSize(skillUids, random(0, 5));
    return {
      where: {
        uid: member.uid,
      },
      data: {
        ...(randomSkills.length && {
          skills: { connect: randomSkills },
        }),
        ...(mIndex === 0 && {
          memberRoles: { connect: [{ id: 1 }] },
        }),
      },
    };
  });
};<|MERGE_RESOLUTION|>--- conflicted
+++ resolved
@@ -27,55 +27,6 @@
     return member;
   });
 
-<<<<<<< HEAD
-  const name = faker.helpers.unique(faker.name.firstName);
-  return {
-    uid: faker.helpers.slugify(`uid-${name.toLowerCase()}`),
-    name,
-    email: faker.internet.email(),
-    imageUid: '',
-    githubHandler: faker.internet.userName(name),
-    discordHandler: faker.internet.userName(name),
-    twitterHandler: faker.internet.userName(name),
-    linkedinHandler: faker.internet.userName(name),
-    telegramHandler: faker.internet.userName(name),
-    telegramUid: faker.helpers.slugify(`uid-tele-${name.toLowerCase()}`),
-    officeHours: faker.helpers.arrayElement([null, faker.internet.url()]),
-    moreDetails: faker.helpers.arrayElement([null, faker.lorem.paragraph()]),
-    plnFriend: faker.datatype.boolean(),
-    airtableRecId: `airtable-rec-id-${sequence}`,
-    externalId: null,
-    bio: faker.datatype.string(),
-    isFeatured: faker.datatype.boolean(),
-    createdAt: faker.date.past(),
-    approvedAt: faker.date.past(),
-    plnStartDate: faker.date.past(),
-    updatedAt: faker.date.recent(),
-    locationUid: '',
-    signUpSource: faker.company.name(),
-    signUpCampaign: faker.company.name(),
-    signUpMedium: faker.company.name(),
-    isVerified: faker.datatype.boolean(),
-    isUserConsent: faker.datatype.boolean(),
-    isSubscribedToNewsletter: faker.datatype.boolean(),
-    teamOrProjectURL: faker.internet.url(),
-    openToWork: faker.datatype.boolean(),
-    preferences: {
-      showEmail: true,
-      showGithubHandle: true,
-      showTelegram: true,
-      showLinkedin: true,
-      showDiscord: false,
-      showGithubProjects: false,
-      showTwitter: true,
-      showSubscription: true,
-    },
-    linkedInDetails: {},
-    accessLevel: faker.helpers.arrayElement(['L0', 'L1', 'L2', 'L3', 'L4']),
-    accessLevelUpdatedAt: faker.date.past(),
-  };
-});
-=======
     const name = faker.helpers.unique(faker.name.firstName);
     return {
       uid: faker.helpers.slugify(`uid-${name.toLowerCase()}`),
@@ -124,7 +75,6 @@
     };
   }
 );
->>>>>>> 9041a61a
 
 export const members = async () => await membersFactory.createList(25);
 
