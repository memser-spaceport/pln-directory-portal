import { z } from 'zod';
import { createZodDto } from '@abitia/zod-dto';
import { QueryParams } from './query-params';
import { ResponseTeamSchema } from './team';
import { ResponseProjectSchema } from './project';
<<<<<<< HEAD
=======
import { ResponseMemberSchema } from './member';
>>>>>>> 04503179

export const AskStatusEnum = z.enum(['OPEN', 'CLOSED']);

export const CreateAskSchema = z.object({
<<<<<<< HEAD
  title: z.string().min(1, 'Title is required'),
  description: z.string().min(1, 'Description is required'),
=======
  title: z.string().min(7, 'Title must be minimum 7 characters'),
  description: z.string().min(10, 'Description must be minimum 10 characters'),
>>>>>>> 04503179
  tags: z.array(z.string()).optional().default([]),
});

export const UpdateAskSchema = z.object({
<<<<<<< HEAD
  title: z.string().min(1, 'Title is required').optional(),
  description: z.string().min(1, 'Description is required').optional(),
=======
  title: z.string().min(7, 'Title must be minimum 7 characters').optional(),
  description: z.string().min(10, 'Description must be minimum 10 characters').optional(),
>>>>>>> 04503179
  tags: z.array(z.string()).optional(),
});

export const CloseAskSchema = z.object({
<<<<<<< HEAD
  closedReason: z.string().min(1, 'Closed reason is required'),
=======
  closedReason: z.string().min(5, 'Closed reason must be minimum 5 characters'),
>>>>>>> 04503179
  closedComment: z.string().optional(),
  closedByUid: z.string().optional(),
});

export const AskSchema = z.object({
  id: z.number().int(),
  uid: z.string(),
  title: z.string(),
  description: z.string(),
  tags: z.any(),
  teamUid: z.string().nullable(),
  projectUid: z.string().nullable(),
  status: AskStatusEnum,
  closedAt: z.date().nullable(),
  closedReason: z.string().nullable(),
  closedComment: z.string().nullable(),
  closedByUid: z.string().nullable(),
  createdAt: z.date(),
  updatedAt: z.date(),
});

export const ResponseAskSchema = AskSchema.omit({ id: true }).strict();

export const ResponseAskSchemaWithRelationsSchema = ResponseAskSchema.extend({
  team: z.lazy(() => ResponseTeamSchema).optional(),
  project: z.lazy(() => ResponseProjectSchema).optional(),
<<<<<<< HEAD
=======
  closedBy: z.lazy(() => ResponseMemberSchema).optional(),
>>>>>>> 04503179
});

export const AskRelationalFields = ResponseAskSchemaWithRelationsSchema.pick({
  team: true,
  project: true,
  closedBy: true,
}).strip();

export const AskQueryableFields = ResponseAskSchema.keyof();

export const AskQueryParams = QueryParams({
  queryableFields: AskQueryableFields,
  relationalFields: AskRelationalFields,
});

// DTO Classes for use in controllers
export class CreateAskDto extends createZodDto(CreateAskSchema) {}
export class UpdateAskDto extends createZodDto(UpdateAskSchema) {}
export class CloseAskDto extends createZodDto(CloseAskSchema) {}
export class ResponseAskDto extends createZodDto(ResponseAskSchema) {}
export class ResponseAskWithRelationsDto extends createZodDto(ResponseAskSchemaWithRelationsSchema) {}<|MERGE_RESOLUTION|>--- conflicted
+++ resolved
@@ -3,41 +3,24 @@
 import { QueryParams } from './query-params';
 import { ResponseTeamSchema } from './team';
 import { ResponseProjectSchema } from './project';
-<<<<<<< HEAD
-=======
 import { ResponseMemberSchema } from './member';
->>>>>>> 04503179
 
 export const AskStatusEnum = z.enum(['OPEN', 'CLOSED']);
 
 export const CreateAskSchema = z.object({
-<<<<<<< HEAD
-  title: z.string().min(1, 'Title is required'),
-  description: z.string().min(1, 'Description is required'),
-=======
   title: z.string().min(7, 'Title must be minimum 7 characters'),
   description: z.string().min(10, 'Description must be minimum 10 characters'),
->>>>>>> 04503179
   tags: z.array(z.string()).optional().default([]),
 });
 
 export const UpdateAskSchema = z.object({
-<<<<<<< HEAD
-  title: z.string().min(1, 'Title is required').optional(),
-  description: z.string().min(1, 'Description is required').optional(),
-=======
   title: z.string().min(7, 'Title must be minimum 7 characters').optional(),
   description: z.string().min(10, 'Description must be minimum 10 characters').optional(),
->>>>>>> 04503179
   tags: z.array(z.string()).optional(),
 });
 
 export const CloseAskSchema = z.object({
-<<<<<<< HEAD
-  closedReason: z.string().min(1, 'Closed reason is required'),
-=======
   closedReason: z.string().min(5, 'Closed reason must be minimum 5 characters'),
->>>>>>> 04503179
   closedComment: z.string().optional(),
   closedByUid: z.string().optional(),
 });
@@ -64,10 +47,7 @@
 export const ResponseAskSchemaWithRelationsSchema = ResponseAskSchema.extend({
   team: z.lazy(() => ResponseTeamSchema).optional(),
   project: z.lazy(() => ResponseProjectSchema).optional(),
-<<<<<<< HEAD
-=======
   closedBy: z.lazy(() => ResponseMemberSchema).optional(),
->>>>>>> 04503179
 });
 
 export const AskRelationalFields = ResponseAskSchemaWithRelationsSchema.pick({
