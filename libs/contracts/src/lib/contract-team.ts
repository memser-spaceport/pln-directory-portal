--- conflicted
+++ resolved
@@ -57,7 +57,15 @@
     },
     summary: "Modify team's Ask",
   },
-<<<<<<< HEAD
+  deleteTeam: {
+    method: 'DELETE',
+    path: `${getAPIVersionAsPath('1')}/teams/:uid`,
+    body: contract.body<any>(),
+    responses: {
+      200: contract.response<any>(),
+    },
+    summary: 'Soft delete a team by marking it as L0',
+  },
   searchTeams: {
     method: 'GET',
     path: `${getAPIVersionAsPath('1')}/teams-search`,
@@ -72,15 +80,4 @@
     },
     summary: 'Search teams with advanced filters',
   },
-=======
-  deleteTeam: {
-    method: 'DELETE',
-    path: `${getAPIVersionAsPath('1')}/teams/:uid`,
-    body: contract.body<any>(),
-    responses: {
-      200: contract.response<any>(),
-    },
-    summary: 'Soft delete a team by marking it as L0',
-  }
->>>>>>> bd80a63d
 });